--- conflicted
+++ resolved
@@ -1,11 +1,8 @@
 from typing import Union
 
 from numpy.typing import ArrayLike
-<<<<<<< HEAD
 from typing import Union
 from typing import Tuple, List
-=======
->>>>>>> 252a6e6a
 from typeguard import typechecked
 
 from survhive._utils_.cv import CrossValidation, alpha_path_eta

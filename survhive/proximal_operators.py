--- conflicted
+++ resolved
@@ -65,13 +65,9 @@
 
 
 @jit(nopython=True, cache=True)
-<<<<<<< HEAD
-def _gel_derivative(coef: np.array, threshold: float, tau: float) -> np.array:
-=======
 def _gel_derivative(
     coef: np.array, threshold: Union[float, np.array], tau: float
 ) -> np.array:
->>>>>>> 7e38f7b1
     return threshold * np.exp(np.negative(tau / threshold) * np.sum(np.abs(coef)))
 
 
@@ -84,24 +80,16 @@
 
 
 @jit(nopython=True, cache=True)
-<<<<<<< HEAD
-def _mcp_derivative(coef: np.array, threshold: float, gamma: float) -> np.array:
-=======
 def _mcp_derivative(
     coef: np.array, threshold: Union[float, np.array], gamma: float
 ) -> np.array:
->>>>>>> 7e38f7b1
     return np.max(threshold - (coef / gamma), 0)
 
 
 @jit(nopython=True, cache=True)
-<<<<<<< HEAD
-def _cmcp_derivative(coef: np.array, threshold: float, gamma: float) -> np.array:
-=======
 def _cmcp_derivative(
     coef: np.array, threshold: Union[float, np.array], gamma: float
 ) -> np.array:
->>>>>>> 7e38f7b1
     _mcp_derivative(
         coef=np.sum(_mcp(coef=np.abs(coef), threshold=threshold, gamma=gamma)),
         threshold=threshold,
@@ -141,13 +129,9 @@
 
 
 class SGLProximal(ProximalOperator):
-<<<<<<< HEAD
-    def __init__(self, threshold: float, alpha: float, groups: List[np.array]) -> None:
-=======
     def __init__(
         self, threshold: Union[float, np.array], alpha: float, groups: List[np.array]
     ) -> None:
->>>>>>> 7e38f7b1
         super().__init__(threshold)
         self.alpha: float = alpha
         self.groups: List[np.array] = groups
@@ -179,13 +163,10 @@
     def __call__(self, coef: np.array, modifier: float = 1) -> np.array:
         for group in self.groups:
             coef[group] = _scad_thresh_group(
-<<<<<<< HEAD
                 coef[group],
                 threshold=self.threshold * modifier,
                 a=self.a,
-=======
                 coef[group], threshold=self.threshold, a=self.a
->>>>>>> 7e38f7b1
             )
         return coef
 
@@ -200,13 +181,9 @@
 
 
 class GMCPProximal(ProximalOperator):
-<<<<<<< HEAD
-    def __init__(self, threshold: float, groups: List[np.array], gamma=4.0) -> None:
-=======
     def __init__(
         self, threshold: Union[float, np.array], groups: List[np.array], gamma=4.0
     ) -> None:
->>>>>>> 7e38f7b1
         super().__init__(threshold)
         self.gamma: float = gamma
         self.groups: List[np.array] = groups
@@ -222,13 +199,9 @@
 
 
 class CMCPProximal(ProximalOperator):
-<<<<<<< HEAD
-    def __init__(self, threshold: float, groups: List[np.array], gamma=4.0) -> None:
-=======
     def __init__(
         self, threshold: Union[float, np.array], groups: List[np.array], gamma=4.0
     ) -> None:
->>>>>>> 7e38f7b1
         super().__init__(threshold)
         self.gamma: float = gamma
         self.groups: List[np.array] = groups

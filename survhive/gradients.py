from typing import Tuple

import numpy as np
from numba import jit

from .bandwidth_estimation import jones_1990, jones_1991
from .constants import CDF_ZERO, PDF_PREFACTOR, SQRT_EPS
from .utils import difference_kernels


@jit(nopython=True, cache=True, fastmath=True)
<<<<<<< HEAD
def modify_hessian(hessian: np.array, hessian_modification_strategy: str) -> np.array:
    """Function to modify the Hessian matrix such that it is positive semi-definite.

    Args:
        hessian (np.array): Non-positive semi-definite Hessian matrix to be modified.
        hessian_modification_strategy (str): Strategy by which the hessian is to be modified.
            Default is to replace negative values in the matrix with +1.

    Returns:
        np.array: Modified positive semi-definite hessian matrix.
    """
=======
def modify_hessian(hessian: np.array, hessian_modification_strategy: str):
    # return hessian
    # return hessian
    # return hessian
>>>>>>> 7927d832
    if not np.any(hessian <= 0):
        return hessian
    # else:
    #    return np.ones(hessian.shape[0])
    if hessian_modification_strategy == "ignore":
        hessian[hessian < 0] = 0
    elif hessian_modification_strategy == "eps":
        hessian[hessian <= 0] = np.mean(np.abs(hessian))
    elif hessian_modification_strategy == "flip":
        hessian[hessian < 0] = np.negative(hessian[hessian < 0])
        # hessian += np.abs(np.min(hessian)) + SQRT_EPS
    return hessian


@jit(nopython=True, cache=True, fastmath=True)
def aft_numba(
    time: np.array,
    event: np.array,
    linear_predictor: np.array,
    bandwidth_function: str,
<<<<<<< HEAD
    hessian_modification_strategy: str,
) -> Tuple[np.array, np.array]:
    """Gradient of the Accelerated Failure Time model in numba-compatible form.

    Args:
        time (np.array): Array containing event/censoring times of shape = (n_samples,).
        event (np.array): Array containing binary event indicators of shape = (n_samples,).
        linear_predictor (np.array): Linear predictor of risk: `X @ coef`. Shape = (n_samples,).
        bandwidth_function (str): _description_
        hessian_modification_strategy (str, optional): Strategy by which the hessian is to be modified.
            Default is to replace negative values in the matrix with +1.

    Returns:
        Tuple[np.array, np.array]: Tuple containing the negative gradients and the hessian
            of with the linear predictor.
    """
=======
    hessian_modification_strategy: str = "eps",
):
>>>>>>> 7927d832
    # print(linear_predictor)
    # print(time)
    # print(event)
    if bandwidth_function == "jones_1990":
        bandwidth: float = jones_1990(time=time, event=event)
    else:
        bandwidth: float = jones_1991(time=time, event=event)

    # bandwidth = (np.std(np.log(time)) + (time.shape[0] ** (-1/5))) * np.log(20000)
    # print(bandwidth)
    #
    # bandwidth = 5
    # bandwidth = 10
    # bandwidth = 3
    # print
    linear_predictor: np.array = np.exp(linear_predictor)
    linear_predictor = np.log(time * linear_predictor)
    n_samples: int = time.shape[0]
    gradient: np.array = np.empty(n_samples)
    hessian: np.array = np.empty(n_samples)
    event_mask: np.array = event.astype(np.bool_)
    inverse_sample_size: float = 1 / n_samples
    inverse_bandwidth: float = 1 / bandwidth
    squared_inverse_bandwidth: float = inverse_bandwidth**2
    inverse_sample_size_bandwidth: float = inverse_sample_size * inverse_bandwidth

    zero_kernel: float = PDF_PREFACTOR
    event_count: int = 0
    squared_zero_kernel: float = zero_kernel**2

    (
        difference_outer_product,
        kernel_matrix,
        integrated_kernel_matrix,
    ) = difference_kernels(
        a=linear_predictor, b=linear_predictor[event_mask], bandwidth=bandwidth
    )

    squared_kernel_matrix: np.array = np.square(kernel_matrix)
    squared_difference_outer_product: np.array = np.square(difference_outer_product)
    kernel_numerator_full: np.array = (
        kernel_matrix * difference_outer_product * inverse_bandwidth
    )
    squared_kernel_numerator: np.array = np.square(kernel_numerator_full[event_mask, :])

    squared_difference_kernel_numerator: np.array = kernel_matrix[event_mask, :] * (
        squared_difference_outer_product[event_mask, :] * squared_inverse_bandwidth
    )

    kernel_denominator: np.array = kernel_matrix[event_mask, :].sum(axis=0)
    squared_kernel_denominator: np.array = np.square(kernel_denominator)

    integrated_kernel_denominator: np.array = integrated_kernel_matrix.sum(axis=0)
    squared_integrated_kernel_denominator: np.array = np.square(
        integrated_kernel_denominator
    )

    for _ in range(n_samples):
        sample_event: int = event[_]
        gradient_three = -(
            inverse_sample_size
            * (
                kernel_matrix[_, :] * inverse_bandwidth / integrated_kernel_denominator
            ).sum()
        )
        hessian_five = (
            inverse_sample_size
            * (
                squared_kernel_matrix[_, :]
                * squared_inverse_bandwidth
                / squared_integrated_kernel_denominator
            ).sum()
        )
        hessian_six = (
            inverse_sample_size
            * (
                kernel_numerator_full[_, :]
                * inverse_bandwidth
                / integrated_kernel_denominator
            ).sum()
        )

        if sample_event:
            gradient_correction_factor = (
                inverse_sample_size_bandwidth
                * zero_kernel
                / integrated_kernel_denominator[event_count]
            )

            hessian_correction_factor = -inverse_sample_size * (
                squared_zero_kernel
                * squared_inverse_bandwidth
                / squared_integrated_kernel_denominator[event_count]
            )

            gradient_one = -(
                inverse_sample_size
                * (
                    kernel_numerator_full[
                        _,
                    ]
                    / kernel_denominator
                ).sum()
            )
            hessian_one = -(
                inverse_sample_size
                * (
                    squared_kernel_numerator[
                        event_count,
                    ]
                    / squared_kernel_denominator
                ).sum()
            )

            hessian_two = inverse_sample_size * (
                (
                    (
                        squared_difference_kernel_numerator[event_count, :]
                        - (
                            kernel_matrix[
                                _,
                            ]
                            * squared_inverse_bandwidth
                        )
                    )
                    / kernel_denominator
                ).sum()
                + (
                    zero_kernel
                    * squared_inverse_bandwidth
                    / kernel_denominator[event_count]
                )
            )

            prefactor: float = kernel_numerator_full[event_mask, event_count].sum() / (
                kernel_denominator[event_count]
            )

            gradient_two = inverse_sample_size * prefactor
            hessian_three = -inverse_sample_size * (prefactor**2)

            hessian_four = inverse_sample_size * (
                (
                    ((squared_difference_kernel_numerator[:, event_count]).sum())
                    - (
                        squared_inverse_bandwidth
                        * ((kernel_matrix[event_mask, event_count]).sum() - zero_kernel)
                    )
                )
                / (kernel_denominator[event_count])
            )
            prefactor = (
                (kernel_matrix[:, event_count].sum() - zero_kernel)
                * inverse_bandwidth
                / integrated_kernel_matrix[:, event_count].sum()
            )
            gradient_four = inverse_sample_size * prefactor

            hessian_seven = inverse_sample_size * (prefactor**2)
            hessian_eight = inverse_sample_size * (
                (kernel_numerator_full[:, event_count] * inverse_bandwidth).sum()
                / integrated_kernel_denominator[event_count]
            )

            gradient[_] = (
                gradient_one
                + gradient_two
                + gradient_three
                + gradient_four
                + gradient_correction_factor
            )
            hessian[_] = (
                hessian_one
                + hessian_two
                + hessian_three
                + hessian_four
                + hessian_five
                + hessian_six
                + hessian_seven
                + hessian_eight
                + hessian_correction_factor
            )
            event_count += 1

        else:
            gradient[_] = gradient_three
            hessian[_] = hessian_five + hessian_six
    return np.negative(gradient), modify_hessian(
        hessian=np.negative(hessian),
        hessian_modification_strategy=hessian_modification_strategy,
    )


@jit(nopython=True, cache=True, fastmath=True)
def ah_numba(
    time: np.array,
    event: np.array,
    linear_predictor: np.array,
    bandwidth_function: str = "jones_1990",
<<<<<<< HEAD
    hessian_modification_strategy: str = "flip",
) -> Tuple[np.array, np.array]:
    """Gradient of the Accelerated Hazards model in numba-compatible form.

    Args:
        time (np.array): Array containing event/censoring times of shape = (n_samples,).
        event (np.array): Array containing binary event indicators of shape = (n_samples,).
        linear_predictor (np.array): Linear predictor of risk: `X @ coef`. Shape = (n_samples,).
        bandwidth_function (str, optional): _description_. Defaults to "jones_1990".
        hessian_modification_strategy (str, optional): _description_. Defaults to "flip".

    Returns:
        Tuple[np.array, np.array]: Tuple containing the negative gradients and the hessian
            of with the linear predictor.
    """
=======
    hessian_modification_strategy: str = "eps",
):
>>>>>>> 7927d832
    if bandwidth_function == "jones_1990":
        bandwidth: float = jones_1990(time=time, event=event)
    else:
        bandwidth: float = jones_1991(time=time, event=event)

    # bandwidth = 10
    bandwidth = np.std(np.log(time)) * (time.shape[0] ** (-1 / 7))
    linear_predictor_vanilla: np.array = np.exp(linear_predictor)
    linear_predictor = np.log(time * linear_predictor_vanilla)
    n_samples: int = time.shape[0]
    n_events: int = np.sum(event)
    gradient: np.array = np.empty(n_samples)
    hessian: np.array = np.empty(n_samples)
    event_mask: np.array = event.astype(np.bool_)
    inverse_sample_size: float = 1 / n_samples
    inverse_bandwidth: float = 1 / bandwidth
    squared_inverse_bandwidth: float = inverse_bandwidth**2

    zero_kernel: float = PDF_PREFACTOR
    zero_integrated_kernel: float = CDF_ZERO
    event_count: int = 0

    (
        difference_outer_product,
        kernel_matrix,
        integrated_kernel_matrix,
    ) = difference_kernels(
        a=linear_predictor, b=linear_predictor[event_mask], bandwidth=bandwidth
    )

    squared_difference_outer_product: np.array = np.square(difference_outer_product)

    sample_repeated_linear_predictor: np.array = linear_predictor_vanilla.repeat(
        n_events
    ).reshape((n_samples, n_events))

    kernel_numerator_full: np.array = (
        kernel_matrix * difference_outer_product * inverse_bandwidth
    )
    squared_kernel_numerator: np.array = np.square(kernel_numerator_full[event_mask, :])

    squared_difference_kernel_numerator: np.array = kernel_matrix[event_mask, :] * (
        squared_difference_outer_product[event_mask, :] * squared_inverse_bandwidth
    )

    kernel_denominator: np.array = kernel_matrix[event_mask, :].sum(axis=0)
    squared_kernel_denominator: np.array = np.square(kernel_denominator)

    integrated_kernel_denominator: np.array = (
        integrated_kernel_matrix * sample_repeated_linear_predictor
    ).sum(axis=0)

    for _ in range(n_samples):
        sample_event: int = event[_]
        gradient_three = -(
            inverse_sample_size
            * (
                (
                    linear_predictor_vanilla[_] * integrated_kernel_matrix[_, :]
                    + linear_predictor_vanilla[_]
                    * kernel_matrix[_, :]
                    * inverse_bandwidth
                )
                / integrated_kernel_denominator
            ).sum()
        )

        hessian_five = inverse_sample_size * (
            (
                np.square(
                    (
                        linear_predictor_vanilla[_] * integrated_kernel_matrix[_, :]
                        + linear_predictor_vanilla[_]
                        * kernel_matrix[_, :]
                        * inverse_bandwidth
                    )
                    / integrated_kernel_denominator
                )
            ).sum()
        )
        hessian_six = -(
            inverse_sample_size
            * (
                (
                    linear_predictor_vanilla[_] * integrated_kernel_matrix[_, :]
                    + 2
                    * linear_predictor_vanilla[_]
                    * kernel_matrix[_, :]
                    * inverse_bandwidth
                    - linear_predictor_vanilla[_]
                    * kernel_numerator_full[_, :]
                    * inverse_bandwidth
                )
                / integrated_kernel_denominator
            ).sum()
        )

        if sample_event:
            gradient_correction_factor = inverse_sample_size * (
                (
                    linear_predictor_vanilla[_] * zero_integrated_kernel
                    + linear_predictor_vanilla[_] * zero_kernel * inverse_bandwidth
                )
                / integrated_kernel_denominator[event_count]
            )

            hessian_correction_factor = -inverse_sample_size * (
                (
                    (
                        linear_predictor_vanilla[_] * zero_integrated_kernel
                        + linear_predictor_vanilla[_] * zero_kernel * inverse_bandwidth
                    )
                    / integrated_kernel_denominator[event_count]
                )
                ** 2
                - (
                    (
                        linear_predictor_vanilla[_] * zero_integrated_kernel
                        + 2
                        * linear_predictor_vanilla[_]
                        * zero_kernel
                        * inverse_bandwidth
                    )
                    / (integrated_kernel_denominator[event_count])
                )
            )

            gradient_one = -(
                inverse_sample_size
                * (
                    kernel_numerator_full[
                        _,
                    ]
                    / kernel_denominator
                ).sum()
            )
            hessian_one = -(
                inverse_sample_size
                * (
                    squared_kernel_numerator[
                        event_count,
                    ]
                    / squared_kernel_denominator
                ).sum()
            )

            hessian_two = inverse_sample_size * (
                (
                    (
                        squared_difference_kernel_numerator[event_count, :]
                        - (
                            kernel_matrix[
                                _,
                            ]
                            * squared_inverse_bandwidth
                        )
                    )
                    / kernel_denominator
                ).sum()
                + (
                    zero_kernel
                    * squared_inverse_bandwidth
                    / kernel_denominator[event_count]
                )
            )

            prefactor: float = kernel_numerator_full[event_mask, event_count].sum() / (
                kernel_denominator[event_count]
            )

            gradient_two = inverse_sample_size * prefactor
            hessian_three = -inverse_sample_size * (prefactor**2)

            hessian_four = inverse_sample_size * (
                (
                    ((squared_difference_kernel_numerator[:, event_count]).sum())
                    - (
                        squared_inverse_bandwidth
                        * ((kernel_matrix[event_mask, event_count]).sum() - zero_kernel)
                    )
                )
                / (kernel_denominator[event_count])
            )
            prefactor = (
                (
                    (linear_predictor_vanilla * kernel_matrix[:, event_count]).sum()
                    - linear_predictor_vanilla[_] * zero_kernel
                )
                * inverse_bandwidth
                - (linear_predictor_vanilla[_] * zero_integrated_kernel)
            ) / integrated_kernel_denominator[event_count]
            gradient_four = inverse_sample_size * prefactor

            hessian_seven = inverse_sample_size * (prefactor**2)
            hessian_eight = inverse_sample_size * (
                (
                    (
                        linear_predictor_vanilla
                        * kernel_numerator_full[:, event_count]
                        * inverse_bandwidth
                    ).sum()
                    - linear_predictor_vanilla[_] * zero_integrated_kernel
                )
                / integrated_kernel_denominator[event_count]
            )

            gradient[_] = (
                gradient_one
                + gradient_two
                + gradient_three
                + gradient_four
                + gradient_correction_factor
            ) - inverse_sample_size

            hessian[_] = (
                hessian_one
                + hessian_two
                + hessian_three
                + hessian_four
                + hessian_five
                + hessian_six
                + hessian_seven
                + hessian_eight
                + hessian_correction_factor
            )
            event_count += 1

        else:
            gradient[_] = gradient_three
            hessian[_] = hessian_five + hessian_six
    return np.negative(gradient), modify_hessian(
        hessian=np.negative(hessian),
        hessian_modification_strategy=hessian_modification_strategy,
    )


@jit(nopython=True, cache=True, fastmath=True)
def update_risk_sets_breslow(
    risk_set_sum: float,
    death_set_count: int,
    local_risk_set: float,
    local_risk_set_hessian: float,
) -> Tuple[float, float]:
    """_summary_

    Args:
        risk_set_sum (float): _description_
        death_set_count (int): _description_
        local_risk_set (float): _description_
        local_risk_set_hessian (float): _description_

    Returns:
        Tuple[float, float]: _description_
    """
    local_risk_set += 1 / (risk_set_sum / death_set_count)
    local_risk_set_hessian += 1 / ((risk_set_sum**2) / death_set_count)
    return local_risk_set, local_risk_set_hessian


@jit(nopython=True, cache=True, fastmath=True)
def calculate_sample_grad_hess(
    sample_partial_hazard: float,
    sample_event: int,
    local_risk_set: float,
    local_risk_set_hessian: float,
) -> Tuple[float, float]:
    """_summary_

    Args:
        sample_partial_hazard (float): _description_
        sample_event (int): _description_
        local_risk_set (float): _description_
        local_risk_set_hessian (float): _description_

    Returns:
        Tuple[float, float]: _description_
    """
    return (
        sample_partial_hazard * local_risk_set
    ) - sample_event, sample_partial_hazard * local_risk_set - local_risk_set_hessian * (
        sample_partial_hazard**2
    )


@jit(nopython=True, cache=True, fastmath=True)
def breslow_numba(
    linear_predictor: np.array,
    time: np.array,
    event: np.array,
) -> Tuple[np.array, np.array]:
    """Gradient of the Breslow approximated version of CoxPH in numba-compatible form.

    Args:
        linear_predictor (np.array): Linear predictor of risk: `X @ coef`. Shape = (n_samples,).
        time (np.array): Array containing event/censoring times of shape = (n_samples,).
        event (np.array): Array containing binary event indicators of shape = (n_samples,).

    Returns:
        Tuple[np.array, np.array]: Tuple containing the negative gradients and the hessian
            of with the linear predictor.
    """
    # Assumes times have been sorted beforehand.
    partial_hazard = np.exp(linear_predictor)
    samples = time.shape[0]
    risk_set_sum = 0

    for i in range(samples):
        risk_set_sum += partial_hazard[i]

    grad = np.empty(samples)
    hess = np.empty(samples)
    previous_time = time[0]
    local_risk_set = 0
    local_risk_set_hessian = 0
    death_set_count = 0
    censoring_set_count = 0
    accumulated_sum = 0

    for i in range(samples):
        sample_time = time[i]
        sample_event = event[i]
        sample_partial_hazard = partial_hazard[i]

        if previous_time < sample_time:
            if death_set_count:
                (local_risk_set, local_risk_set_hessian,) = update_risk_sets_breslow(
                    risk_set_sum,
                    death_set_count,
                    local_risk_set,
                    local_risk_set_hessian,
                )
            for death in range(death_set_count + censoring_set_count):
                death_ix = i - 1 - death
                (grad[death_ix], hess[death_ix],) = calculate_sample_grad_hess(
                    partial_hazard[death_ix],
                    event[death_ix],
                    local_risk_set,
                    local_risk_set_hessian,
                )

            risk_set_sum -= accumulated_sum
            accumulated_sum = 0
            death_set_count = 0
            censoring_set_count = 0

        if sample_event:
            death_set_count += 1
        else:
            censoring_set_count += 1

        accumulated_sum += sample_partial_hazard
        previous_time = sample_time

    i += 1
    if death_set_count:
        local_risk_set, local_risk_set_hessian = update_risk_sets_breslow(
            risk_set_sum,
            death_set_count,
            local_risk_set,
            local_risk_set_hessian,
        )
    for death in range(death_set_count + censoring_set_count):
        death_ix = i - 1 - death
        (grad[death_ix], hess[death_ix],) = calculate_sample_grad_hess(
            partial_hazard[death_ix],
            event[death_ix],
            local_risk_set,
            local_risk_set_hessian,
        )
    return grad / samples, hess / samples


@jit(nopython=True, cache=True, fastmath=True)
def calculate_sample_grad_hess_efron(
    sample_partial_hazard: float,
    sample_event: int,
    local_risk_set: float,
    local_risk_set_hessian: float,
    local_risk_set_death: float,
    local_risk_set_hessian_death: float,
) -> Tuple[float, float]:
    """_summary_

    Args:
        sample_partial_hazard (float): _description_
        sample_event (int): _description_
        local_risk_set (float): _description_
        local_risk_set_hessian (float): _description_
        local_risk_set_death (float): _description_
        local_risk_set_hessian_death (float): _description_

    Returns:
        Tuple[float, float]: _description_
    """
    if sample_event:
        return ((sample_partial_hazard) * (local_risk_set_death)) - (sample_event), (
            sample_partial_hazard
        ) * (local_risk_set_death) - ((local_risk_set_hessian_death)) * (
            (sample_partial_hazard) ** 2
        )
    else:
        return ((sample_partial_hazard) * local_risk_set), (
            sample_partial_hazard
        ) * local_risk_set - local_risk_set_hessian * ((sample_partial_hazard) ** 2)


@jit(nopython=True, cache=True, fastmath=True)
def update_risk_sets_efron_pre(
    risk_set_sum: float,
    death_set_count: int,
    local_risk_set: float,
    local_risk_set_hessian: float,
    death_set_risk: float,
) -> Tuple[float, float, float, float]:
    """_summary_

    Args:
        risk_set_sum (float): _description_
        death_set_count (int): _description_
        local_risk_set (float): _description_
        local_risk_set_hessian (float): _description_
        death_set_risk (float): _description_

    Returns:
        Tuple[float, float, float, float]: _description_
    """
    local_risk_set_death: float = local_risk_set
    local_risk_set_hessian_death: float = local_risk_set_hessian

    for ell in range(death_set_count):
        contribution: float = ell / death_set_count
        local_risk_set += 1 / (risk_set_sum - (contribution) * death_set_risk)
        local_risk_set_death += (1 - (ell / death_set_count)) / (
            risk_set_sum - (contribution) * death_set_risk
        )
        local_risk_set_hessian += (
            1 / ((risk_set_sum - (contribution) * death_set_risk))
        ) ** 2

        local_risk_set_hessian_death += ((1 - contribution) ** 2) / (
            ((risk_set_sum - (contribution) * death_set_risk)) ** 2
        )

    return (
        local_risk_set,
        local_risk_set_hessian,
        local_risk_set_death,
        local_risk_set_hessian_death,
    )


@jit(nopython=True, cache=True, fastmath=True)
def efron_numba(
    linear_predictor: np.array,
    time: np.array,
    event: np.array,
) -> Tuple[np.array, np.array]:
    """Gradient of the Efron approximated version of CoxPH in numba-compatible form.

    Args:
        linear_predictor (np.array): Linear predictor of risk: `X @ coef`. Shape = (n_samples,).
        time (np.array): Array containing event/censoring times of shape = (n_samples,).
        event (np.array): Array containing binary event indicators of shape = (n_samples,).

    Returns:
        Tuple[np.array, np.array]: Tuple containing the negative gradients and the hessian
            of with the linear predictor.
    """
    # Assumes times have been sorted beforehand.
    partial_hazard = np.exp(linear_predictor)
    samples = time.shape[0]
    risk_set_sum = 0
    grad = np.empty(samples)
    hess = np.empty(samples)
    previous_time: float = time[0]
    local_risk_set: int = 0
    local_risk_set_hessian: int = 0
    death_set_count: int = 0
    censoring_set_count: int = 0
    accumulated_sum: int = 0
    death_set_risk: float = 0.0
    local_risk_set_death: float = 0.0
    local_risk_set_hessian_death: float = 0.0

    for i in range(samples):
        risk_set_sum += partial_hazard[i]

    for i in range(samples):
        sample_time: float = time[i]
        sample_event: int = event[i]
        sample_partial_hazard: float = partial_hazard[i]

        if previous_time < sample_time:
            if death_set_count:
                (
                    local_risk_set,
                    local_risk_set_hessian,
                    local_risk_set_death,
                    local_risk_set_hessian_death,
                ) = update_risk_sets_efron_pre(
                    risk_set_sum,
                    death_set_count,
                    local_risk_set,
                    local_risk_set_hessian,
                    death_set_risk,
                )
            for death in range(death_set_count + censoring_set_count):
                death_ix = i - 1 - death
                (grad[death_ix], hess[death_ix],) = calculate_sample_grad_hess_efron(
                    partial_hazard[death_ix],
                    event[death_ix],
                    local_risk_set,
                    local_risk_set_hessian,
                    local_risk_set_death,
                    local_risk_set_hessian_death,
                )
            risk_set_sum -= accumulated_sum
            accumulated_sum = 0
            death_set_count = 0
            censoring_set_count = 0
            death_set_risk = 0
            local_risk_set_death = 0
            local_risk_set_hessian_death = 0

        if sample_event:
            death_set_count += 1
            death_set_risk += sample_partial_hazard
        else:
            censoring_set_count += 1

        accumulated_sum += sample_partial_hazard
        previous_time = sample_time

    i += 1
    if death_set_count:
        (
            local_risk_set,
            local_risk_set_hessian,
            local_risk_set_death,
            local_risk_set_hessian_death,
        ) = update_risk_sets_efron_pre(
            risk_set_sum,
            death_set_count,
            local_risk_set,
            local_risk_set_hessian,
            death_set_risk,
        )
    for death in range(death_set_count + censoring_set_count):
        death_ix = i - 1 - death
        (grad[death_ix], hess[death_ix],) = calculate_sample_grad_hess_efron(
            partial_hazard[death_ix],
            event[death_ix],
            local_risk_set,
            local_risk_set_hessian,
            local_risk_set_death,
            local_risk_set_hessian_death,
        )
    return grad / samples, hess / samples<|MERGE_RESOLUTION|>--- conflicted
+++ resolved
@@ -9,7 +9,6 @@
 
 
 @jit(nopython=True, cache=True, fastmath=True)
-<<<<<<< HEAD
 def modify_hessian(hessian: np.array, hessian_modification_strategy: str) -> np.array:
     """Function to modify the Hessian matrix such that it is positive semi-definite.
 
@@ -21,12 +20,6 @@
     Returns:
         np.array: Modified positive semi-definite hessian matrix.
     """
-=======
-def modify_hessian(hessian: np.array, hessian_modification_strategy: str):
-    # return hessian
-    # return hessian
-    # return hessian
->>>>>>> 7927d832
     if not np.any(hessian <= 0):
         return hessian
     # else:
@@ -47,7 +40,6 @@
     event: np.array,
     linear_predictor: np.array,
     bandwidth_function: str,
-<<<<<<< HEAD
     hessian_modification_strategy: str,
 ) -> Tuple[np.array, np.array]:
     """Gradient of the Accelerated Failure Time model in numba-compatible form.
@@ -64,10 +56,8 @@
         Tuple[np.array, np.array]: Tuple containing the negative gradients and the hessian
             of with the linear predictor.
     """
-=======
     hessian_modification_strategy: str = "eps",
 ):
->>>>>>> 7927d832
     # print(linear_predictor)
     # print(time)
     # print(event)
@@ -267,7 +257,6 @@
     event: np.array,
     linear_predictor: np.array,
     bandwidth_function: str = "jones_1990",
-<<<<<<< HEAD
     hessian_modification_strategy: str = "flip",
 ) -> Tuple[np.array, np.array]:
     """Gradient of the Accelerated Hazards model in numba-compatible form.
@@ -283,10 +272,7 @@
         Tuple[np.array, np.array]: Tuple containing the negative gradients and the hessian
             of with the linear predictor.
     """
-=======
-    hessian_modification_strategy: str = "eps",
 ):
->>>>>>> 7927d832
     if bandwidth_function == "jones_1990":
         bandwidth: float = jones_1990(time=time, event=event)
     else:

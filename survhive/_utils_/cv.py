import numbers
from abc import abstractmethod
from functools import partial
from numbers import Real
from typing import List, Tuple, Union
from collections.abc import Iterable

import numpy as np
<<<<<<< HEAD
import pandas as pd
from survhive._utils_.hyperparams import (
    CVSCORERFACTORY,
    # ESTIMATORFACTORY,
    # OPTIMISERFACTORY,
)
from numpy import ndarray
=======
from numpy.typing import ArrayLike
>>>>>>> 8d57d1d9
from scipy import sparse
from sklearn.linear_model._base import _preprocess_data
from sklearn.linear_model._coordinate_descent import LinearModelCV, _check_sample_weight
from sklearn.model_selection import StratifiedKFold
from sklearn.model_selection._split import _CVIterableWrapper
from sklearn.utils.extmath import safe_sparse_dot
from sklearn.utils.parallel import Parallel, delayed
from sklearn.utils.validation import check_consistent_length, check_scalar
from typeguard import typechecked

from survhive._utils_.hyperparams import CVSCORERFACTORY
from survhive._utils_.scorer import *
<<<<<<< HEAD
from survhive.optimiser import Optimiser
from ..constants import EPS
from sklearn.linear_model._coordinate_descent import _set_order
from ..screening import StrongScreener
from sklearn.linear_model import ElasticNet as ScikitElasticNet
from celer import ElasticNet
from glum import GeneralizedLinearRegressor
=======
>>>>>>> 8d57d1d9


def _alpha_grid(
    X: ArrayLike,
    y: ArrayLike,
    gradient,
    hessian,
    l1_ratio,
    Xy: ArrayLike = None,
    eps: float = 0.05,
    n_alphas: int = 100,
) -> np.array:
    """Compute the grid of alpha values for model parameter search
    Parameters

    Args:
        X (ArrayLike): Array-like object of training data of shape (n_samples, n_features).
        y (ArrayLike): Array-like object of target values of shape (n_samples,) or (n_samples, n_outputs).
        Xy (ArrayLike, optional): Dot product of X and y arrays having shape (n_features,)
        or (n_features, n_outputs). Defaults to None.
        eps (float, optional): Length of the path. ``eps=1e-3`` means that
        ``alpha_min / alpha_max = 1e-3``. Defaults to 1e-3.
        n_alphas (int, optional): Number of alphas along the regularization path. Defaults to 100.

    Returns:
        np.array: Regularisation parameters to try for the model.
    """
    n_samples = len(y)
    if Xy is None:
        X_sparse = sparse.isspmatrix(X)
        if not X_sparse:
            X, y, _, _, _ = _preprocess_data(X, y, fit_intercept=False, copy=False)
        Xy = safe_sparse_dot(X.T, y, dense_output=True)

    if Xy.ndim == 1:
        Xy = Xy[:, np.newaxis]
    hessian_mask: np.array = (hessian > 0).astype(bool)
    alpha_max = np.max(
        np.abs(np.matmul(gradient.T[hessian_mask], X[hessian_mask, :]))
    ) / (np.sum(hessian[hessian_mask]))
    if alpha_max <= np.finfo(float).resolution:
        alphas = np.empty(n_alphas)
        alphas.fill(np.finfo(float).resolution)
        return alphas

    eps = 0.1
    n_alphas = 100
    alphas = np.round(
        np.logspace(
            np.log10((alpha_max + 1e-9) * eps), np.log10(alpha_max + 1e-9), num=n_alphas
        )[::-1],
        decimals=10,
    )
    return alphas


<<<<<<< HEAD
def regularisation_path(
    X: ArrayLike,
    y: ArrayLike,
    X_test: ArrayLike,
    model: object,
    *,
    l1_ratio: float = 1.0,
    eps: float = 0.05,
    n_alphas: int = 100,
    alphas: np.ndarray = None,
    Xy: ArrayLike = None,
    sample_weight=None,
    n_irls_iter=10,
) -> Tuple:
    """Compute estimator path with coordinate descent.

    Args:
        X (ArrayLike): Training data of shape (n_samples, n_features).
        y (ArrayLike): Target values of shape (n_samples,) or (n_samples, n_targets).
        X_test (ArrayLike): Test data of shape (n_samples, n_features).
        model (object): The model object pre-initialised to fit the data for each alpha
            and learn the coefficients.
        l1_ratio (Union[float, ArrayLike], optional): Scaling between l1 and l2 penalties.
            ``l1_ratio=1`` corresponds to the Lasso. Defaults to 0.5.
        eps (float, optional) : Length of the path. Defaults to 1e-3.
        n_alphas (int, optional): Number of alphas along the regularization path.
            Defaults to 100.
        alphas (np.ndarray, optional): List of alphas where to compute the models.
            Defaults to None. If None alphas are set automatically.
        Xy (ArrayLike, optional): Dot product between X and y, of shape (n_features,) or
            (n_features, n_targets). Defaults to None.
        sample_weight (np.array): The weights for samples.


    Returns:
        Tuple: Tuple of the dot products of train and test samples with the coefficients
            learned during training.


    """

    n_samples, n_features = X.shape
    test_samples, _ = X_test.shape
    time, event = inverse_transform_survival(y)
    eta_previous = np.zeros(X.shape[0])
    gradient, hessian = model.gradient(
        linear_predictor=eta_previous,
        time=time,
        event=event,
    )
    if alphas is None:
        alphas = _alpha_grid(
            X,
            y,
            Xy=Xy,
            l1_ratio=l1_ratio,
            eps=0.05,
            n_alphas=n_alphas,
            gradient=gradient,
            hessian=hessian,
        )
    elif len(alphas) > 1:
        alphas = np.sort(alphas)[::-1]
    n_alphas = len(alphas)

    coefs = np.zeros((n_features, n_alphas), dtype=X.dtype)
    train_eta = np.empty((n_samples, n_alphas), dtype=X.dtype)
    test_eta = np.empty((test_samples, n_alphas), dtype=X.dtype)
    beta_previous = np.zeros(X.shape[1])
    strong_screener = StrongScreener(p=X.shape[1])
    optimiser = ScikitElasticNet(
        l1_ratio=l1_ratio, fit_intercept=False, warm_start=True
    )
    for i, alpha in enumerate(alphas):
        # print(alpha)
        # print(eta_previous)
        optimiser.__setattr__("alpha", alpha)
        print(f"Starting alpha: {i}")
        for q in range(n_irls_iter):
            print(f"Starting IRLS: {q}")
            gradient: np.array
            hessian: np.array
            gradient, hessian = model.gradient(
                linear_predictor=eta_previous,
                time=time,
                event=event,
            )
            inverse_hessian = hessian.copy()
            hessian_mask = (hessian > 0).astype(bool)
            inverse_hessian[np.logical_not(hessian_mask)] = np.inf
            inverse_hessian = 1 / inverse_hessian
            inverse_hessian[inverse_hessian == 1 / np.inf] = 0
            weights = hessian[hessian_mask]
            correction_factor = np.sum(weights)
            weights = weights * (np.sum(hessian_mask) / np.sum(weights))
            weights_sqrt = np.sqrt(weights)

            # weights_sqrt_matrix = weights_sqrt.repeat(X.shape[1]).reshape((np.sum(hessian_mask), X.shape[1]))
            weights_sqrt_matrix = np.expand_dims(weights_sqrt, 1).repeat(X.shape[1], 1)
            # print(weights_sqrt_matrix.shape)
            if i + q < 1:
                X_irls = X[hessian_mask, :] * weights_sqrt_matrix
                y_irls = (
                    weights_sqrt_matrix[:, 0]
                    * (eta_previous - inverse_hessian * gradient)[hessian_mask]
                )
            # Update them somehow
            elif (hessian_mask == hessian_mask_old).all():
                X_irls = X_irls * weights_sqrt_matrix / weights_sqrt_matrix_old
                y_irls = (
                    y_irls * weights_sqrt_matrix[:, 0] / weights_sqrt_matrix_old[:, 0]
                )
            else:
                X_irls = X[hessian_mask, :] * weights_sqrt.repeat(X.shape[1]).reshape(
                    (np.sum(hessian_mask), X.shape[1])
                )
                y_irls = (
                    weights_sqrt
                    * (eta_previous - inverse_hessian * gradient)[hessian_mask]
                )
            eta_previous = eta_previous[hessian_mask]
            if i + q > 0 and i + q < 2:
                strong_screener.compute_strong_set(
                    X=X_irls,
                    y=y_irls,
                    eta_previous=eta_previous,
                    alpha=alpha,
                    alpha_previous=alpha_previous,
                )
                # warm_start_coef = beta_previous[strong_screener.working_set]
                optimiser.coef_ = np.zeros(strong_screener.strong_set.shape[0])

                optimiser.fit(X=X_irls[:, strong_screener.strong_set], y=y_irls)
                # Compute strong set only using the previously active set.
                # strong_screener.compute_strong_set(X=X_irls, y=y_irls, eta_previous=eta_previous, alpha=alpha, alpha_previous=alpha_previous)
                # eta_new: np.array = np.matmul(X_irls[:, strong_screener.working_set], optimiser.coef_)
                strong_screener.expand_working_set(strong_screener.strong_set)
                eta_new: np.array = np.matmul(
                    X_irls[:, strong_screener.strong_set], optimiser.coef_
                )
                while True:
                    strong_screener.check_kkt_all(
                        X=X_irls, y=y_irls, eta=eta_new, alpha=alpha
                    )
                    # If there are violations, add the violators to the
                    # working set and recompute the strong set based on them
                    # and go back to the start.
                    if strong_screener.any_kkt_violated.shape[0] > 0:
                        # print("HEY")
                        # warm_start_coef_ = np.zeros(strong_screener.working_set.shape[0] + strong_screener.any_kkt_violated.shape[0])
                        warm_start_coef = np.zeros(X_irls.shape[1])
                        warm_start_coef[strong_screener.working_set] = optimiser.coef_
                        strong_screener.expand_working_set_with_overall_violations()
                        warm_start_coef = warm_start_coef[strong_screener.working_set]
                        optimiser.coef_ = warm_start_coef
                        optimiser.fit(
                            X=X_irls[:, strong_screener.working_set], y=y_irls
                        )
                        continue
                    break

            elif i + q > 1:
                if not optimiser.warm_start:
                    optimiser.__setattr__("warm_start", True)
                warm_start_coef = beta_previous[strong_screener.working_set]
                optimiser.coef_ = warm_start_coef

                optimiser.fit(X=X_irls[:, strong_screener.working_set], y=y_irls)
                # Compute strong set only using the previously active set.
                strong_screener.compute_strong_set(
                    X=X_irls,
                    y=y_irls,
                    eta_previous=eta_previous,
                    alpha=alpha,
                    alpha_previous=alpha_previous,
                )
                eta_new: np.array = np.matmul(
                    X_irls[:, strong_screener.working_set], optimiser.coef_
                )
                while True:
                    # Check KKT conditions for strong set computed
                    # using only the working set.
                    strong_screener.check_kkt_strong(
                        X=X_irls, y=y_irls, eta=eta_new, alpha=alpha
                    )
                    # If there are violations, add violators to the working
                    # set and refit.
                    if strong_screener.strong_kkt_violated.shape[0] > 0:
                        # warm_start_coef_ = np.zeros(strong_screener.working_set.shape[0] + strong_screener.strong_kkt_violated.shape[0])
                        warm_start_coef = np.zeros(X_irls.shape[1])
                        # warm_start_coef =
                        warm_start_coef[strong_screener.working_set] = optimiser.coef_
                        strong_screener.expand_working_set_with_kkt_violations()
                        warm_start_coef = warm_start_coef[strong_screener.working_set]
                        optimiser.coef_ = warm_start_coef
                        optimiser.fit(
                            X=X_irls[:, strong_screener.working_set],
                            y=y_irls,
                        )
                        continue
                    # Finally, check KKT conditions for all variables.
                    strong_screener.check_kkt_all(
                        X=X_irls, y=y_irls, eta=eta_new, alpha=alpha
                    )
                    # If there are violations, add the violators to the
                    # working set and recompute the strong set based on them
                    # and go back to the start.
                    if strong_screener.any_kkt_violated.shape[0] > 0:
                        # print("HEY")
                        # warm_start_coef_ = np.zeros(strong_screener.working_set.shape[0] + strong_screener.any_kkt_violated.shape[0])
                        warm_start_coef = np.zeros(X_irls.shape[1])
                        warm_start_coef[strong_screener.working_set] = optimiser.coef_
                        strong_screener.expand_working_set_with_overall_violations()
                        warm_start_coef = warm_start_coef[strong_screener.working_set]
                        optimiser.coef_ = warm_start_coef
                        optimiser.fit(
                            X=X_irls[:, strong_screener.working_set], y=y_irls
                        )
                        continue
                    break
            else:
                optimiser.fit(X=X_irls, y=y_irls)
                beta_new = optimiser.coef_
                active_variables = np.where(beta_new != 0)[0]
                eta_final = np.matmul(
                    X[:, active_variables], beta_new[active_variables]
                )
                strong_screener.expand_working_set(active_variables)
                # strong_screener.expand_ever_active_set(active_variables)

            learning_rate = 1.0
            # learning_rate = backtracking_line_search(
            #         loss=self.loss,
            #         time=time,
            #         event=event,
            #         current_prediction=eta_final,
            #         previous_prediction=eta,
            #         previous_loss=self.history[-1]["loss"],
            #         reduction_factor=self.line_search_reduction_factor,
            #         max_learning_rate=1.0,
            #         gradient_direction=np.matmul(X.T, gradient),
            #         search_direction=(model.optimiser.coef_ - beta),
            # )

            beta_updated: np.array = (1 - learning_rate) * beta_previous + (
                learning_rate
            ) * beta_new

            # TODO: Adjust this convergence criterion
            if np.max(np.abs(beta_previous - beta_updated)) < 0.001:
                eta_previous = eta_final
                beta_previous = beta_updated
                active_variables = np.where(beta_updated != 0)[0]
                alpha_previous = alpha
                weights_sqrt_matrix_old = weights_sqrt_matrix
                hessian_mask_old = hessian_mask
                break
            else:
                eta_previous = eta_final
                beta_previous = beta_updated
                active_variables = np.where(beta_updated != 0)[0]
                # strong_screener.expand_ever_active_set(active_variables)
                alpha_previous = alpha
                weights_sqrt_matrix_old = weights_sqrt_matrix
                hessian_mask_old = hessian_mask

        coefs[..., i] = beta_previous
        train_eta[..., i] = eta_previous
        test_eta[..., i] = np.matmul(
            X_test[:, active_variables], beta_previous[active_variables]
        )

    return train_eta, test_eta


# def regularisation_path_optimised(
#     X: ArrayLike,
#     y: ArrayLike,
#     X_test: ArrayLike,
#     model: object,
#     *,
#     l1_ratio: float = 1.0,
#     eps: float = 0.05,
#     n_alphas: int = 100,
#     alphas: np.ndarray = None,
#     Xy: ArrayLike = None,
#     sample_weight=None,
#     n_irls_iter=10
# ) -> Tuple:
#     """Compute estimator path with coordinate descent.

#     Args:
#         X (ArrayLike): Training data of shape (n_samples, n_features).
#         y (ArrayLike): Target values of shape (n_samples,) or (n_samples, n_targets).
#         X_test (ArrayLike): Test data of shape (n_samples, n_features).
#         model (object): The model object pre-initialised to fit the data for each alpha
#             and learn the coefficients.
#         l1_ratio (Union[float, ArrayLike], optional): Scaling between l1 and l2 penalties.
#             ``l1_ratio=1`` corresponds to the Lasso. Defaults to 0.5.
#         eps (float, optional) : Length of the path. Defaults to 1e-3.
#         n_alphas (int, optional): Number of alphas along the regularization path.
#             Defaults to 100.
#         alphas (np.ndarray, optional): List of alphas where to compute the models.
#             Defaults to None. If None alphas are set automatically.
#         Xy (ArrayLike, optional): Dot product between X and y, of shape (n_features,) or
#             (n_features, n_targets). Defaults to None.
#         sample_weight (np.array): The weights for samples.


#     Returns:
#         Tuple: Tuple of the dot products of train and test samples with the coefficients
#             learned during training.


#     """

#     n_samples, n_features = X.shape
#     test_samples, _ = X_test.shape
#     time, event = inverse_transform_survival(y)
#     eta_previous = np.zeros(X.shape[0])
#     gradient, hessian = model.gradient(
#                 linear_predictor=eta_previous,
#                 time=time,
#                 event=event,
#             )
#     if alphas is None:
#         alphas = _alpha_grid(X, y, Xy=Xy, l1_ratio=l1_ratio, eps=0.05, n_alphas=n_alphas, gradient=gradient, hessian=hessian)
#     elif len(alphas) > 1:
#         alphas = np.sort(alphas)[::-1]
#     n_alphas = len(alphas)

#     coefs = np.zeros((n_features, n_alphas), dtype=X.dtype)
#     train_eta = np.empty((n_samples, n_alphas), dtype=X.dtype)
#     test_eta = np.empty((test_samples, n_alphas), dtype=X.dtype)
#     beta_previous = np.zeros(X.shape[1])
#     #strong_screener = StrongScreener(p=X.shape[1])
#     eps = np.array([]).astype(int)
#     working_set = np.array([]).astype(int)
#     complete_set = 2
#     optimiser = ScikitElasticNet(l1_ratio=l1_ratio, fit_intercept=False, warm_start=True)
#     for i, alpha in enumerate(alphas):
#         #print(alpha)
#         #print(eta_previous)
#         optimiser.__setattr__("alpha", alpha)
#         print(f"Starting alpha: {i}")
#         for q in range(n_irls_iter):
#             print(f"Starting IRLS: {q}")
#             gradient: np.array
#             hessian: np.array
#             gradient, hessian = model.gradient(
#                 linear_predictor=eta_previous,
#                 time=time,
#                 event=event,
#             )
#             inverse_hessian = hessian.copy()
#             hessian_mask = (hessian > 0).astype(bool)
#             inverse_hessian[np.logical_not(hessian_mask)] = np.inf
#             inverse_hessian = 1 / inverse_hessian
#             inverse_hessian[inverse_hessian == 1 / np.inf] = 0
#             weights = (hessian[hessian_mask])
#             correction_factor = np.sum(weights)
#             weights = weights * (np.sum(hessian_mask) / np.sum(weights))
#             weights_sqrt = np.sqrt(weights)
#             weights_sqrt_matrix = weights_sqrt.repeat(X.shape[1]).reshape((np.sum(hessian_mask), X.shape[1]))
#             if i + q < 1:
#                 X_irls = X[hessian_mask, :] * weights_sqrt_matrix
#                 y_irls = weights_sqrt_matrix[0, :] * (eta_previous - inverse_hessian * gradient)[hessian_mask]
#             # Update them somehow
#             elif hessian_mask == hessian_mask_old:
#                 X_irls = X_irls * weights_sqrt_matrix / weights_sqrt_matrix_old
#                 y_irls = y_irls * weights_sqrt_matrix[0, :] / weights_sqrt_matrix_old[0, :]
#             else:
#                 X_irls = X[hessian_mask, :] * weights_sqrt.repeat(X.shape[1]).reshape((np.sum(hessian_mask), X.shape[1]))
#                 y_irls = weights_sqrt * (eta_previous - inverse_hessian * gradient)[hessian_mask]
#             eta_previous = eta_previous[hessian_mask]
#             if i + q > 1:
#                 if not optimiser.warm_start:
#                     optimiser.__setattr__("warm_start", True)
#                 warm_start_coef = beta_previous[strong_screener.working_set]
#                 optimiser.coef_ = warm_start_coef

#                 optimiser.fit(
#                         X=X_irls[:, strong_screener.working_set],
#                         y=y_irls
#                     )
#                 # Compute strong set only using the previously active set.
#                 strong_screener.compute_strong_set(X=X_irls, y=y_irls, eta_previous=eta_previous, alpha=alpha, alpha_previous=alpha_previous)
#                 eta_new: np.array = np.matmul(X_irls[:, strong_screener.working_set], optimiser.coef_)
#                 while True:
#                     # Check KKT conditions for strong set computed
#                     # using only the working set.
#                     strong_screener.check_kkt_strong(
#                         X=X_irls, y=y_irls, eta=eta_new, alpha=alpha
#                     )
#                     # If there are violations, add violators to the working
#                     # set and refit.
#                     if strong_screener.strong_kkt_violated.shape[0] > 0:
#                         #warm_start_coef_ = np.zeros(strong_screener.working_set.shape[0] + strong_screener.strong_kkt_violated.shape[0])
#                         warm_start_coef = np.zeros(X_irls.shape[1])
#                         #warm_start_coef =
#                         warm_start_coef[strong_screener.working_set] = optimiser.coef_
#                         strong_screener.expand_working_set_with_kkt_violations()
#                         warm_start_coef = warm_start_coef[strong_screener.working_set]
#                         optimiser.coef_ = warm_start_coef
#                         optimiser.fit(
#                                 X=X_irls[:, strong_screener.working_set],
#                                 y=y_irls,
#                             )
#                         continue
#                     # Finally, check KKT conditions for all variables.
#                     strong_screener.check_kkt_all(X=X_irls, y=y_irls, eta=eta_new, alpha=alpha)
#                     # If there are violations, add the violators to the
#                     # working set and recompute the strong set based on them
#                     # and go back to the start.
#                     if strong_screener.any_kkt_violated.shape[0] > 0:
#                         print("HEY")
#                         #warm_start_coef_ = np.zeros(strong_screener.working_set.shape[0] + strong_screener.any_kkt_violated.shape[0])
#                         warm_start_coef = np.zeros(X_irls.shape[1])
#                         warm_start_coef[strong_screener.working_set] = optimiser.coef_
#                         strong_screener.expand_working_set_with_overall_violations()
#                         warm_start_coef = warm_start_coef[strong_screener.working_set]
#                         optimiser.coef_ = warm_start_coef
#                         optimiser.fit(
#                                 X=X_irls[:, strong_screener.working_set],
#                                 y=y_irls
#                             )
#                         continue
#                     break
#             else:
#                 optimiser.fit(
#                         X=X_irls,
#                         y=y_irls
#                     )
#                 beta_new = optimiser.coef_
#                 active_variables = np.where(beta_new != 0)[0]
#                 eta_final = np.matmul(X[:, active_variables], beta_new[active_variables])
#                 #strong_screener.expand_ever_active_set(active_variables)


#             learning_rate = 1.0
#             # learning_rate = backtracking_line_search(
#             #         loss=self.loss,
#             #         time=time,
#             #         event=event,
#             #         current_prediction=eta_final,
#             #         previous_prediction=eta,
#             #         previous_loss=self.history[-1]["loss"],
#             #         reduction_factor=self.line_search_reduction_factor,
#             #         max_learning_rate=1.0,
#             #         gradient_direction=np.matmul(X.T, gradient),
#             #         search_direction=(model.optimiser.coef_ - beta),
#             # )

#             beta_updated: np.array = (1 - learning_rate) * beta_previous + (
#                     learning_rate
#                 ) * beta_new

#             # TODO: Adjust this convergence criterion
#             if np.max(np.abs(beta_previous - beta_updated)) < 0.001:
#                 eta_previous = eta_final
#                 beta_previous = beta_updated
#                 active_variables = np.where(beta_updated != 0)[0]
#                 alpha_previous = alpha
#                 weights_sqrt_matrix_old = weights_sqrt_matrix
#                 break
#             else:
#                 eta_previous = eta_final
#                 beta_previous = beta_updated
#                 active_variables = np.where(beta_updated != 0)[0]
#                 #strong_screener.expand_ever_active_set(active_variables)
#                 alpha_previous = alpha
#                 weights_sqrt_matrix_old = weights_sqrt_matrix


#         coefs[..., i] = beta_previous
#         train_eta[..., i] = eta_previous
#         test_eta[..., i] = np.matmul(X_test[:, active_variables], beta_previous[active_variables])

#     return train_eta, test_eta


def _path_xcoefs(
=======
def alpha_path_eta(
>>>>>>> 8d57d1d9
    X: ArrayLike,
    y: ArrayLike,
    Xy: ArrayLike,
    model: object,
    sample_weight: ArrayLike,
    train: List,
    test: List,
    alphas: ArrayLike = None,
    l1_ratio: float = 1.0,
    eps: float = 1e-3,
) -> Tuple:
    """Returns the dot product of samples and coefs for the models computed by 'path'.

    Args:
        X (ArrayLike): Training data of shape (n_samples, n_features).
        y (ArrayLike): Target values of shape (n_samples,) or (n_samples, n_targets).
        model (object): The model object pre-initialised to fit the data for each alpha
            and learn the coefficients.
        sample_weight (ArrayLike): Sample weights of shape (n_samples,). Pass None if
            there are no weights.
        train (List): The indices of the train set.
        test (List): The indices of the test set.
        alphas (ArrayLike, optional): Array of float that is used for cross-validation. If not
        provided, computed using 'path'. Defaults to None.
        l1_ratio (Union[float,List], optional): Scaling between
        l1 and l2 penalties. For ``l1_ratio = 0`` the penalty is an
        L2 penalty. For ``l1_ratio = 1`` it is an L1 penalty. For ``0
        < l1_ratio < 1``, the penalty is a combination of L1 and L2. Defaults to 1.

    Returns:
        Tuple: Tuple of the dot products of train and test samples with the coefficients
            learned during training, and the associated target values for train and test.
    """
    X_train = X[train]
    y_train = y[train]
    X_test = X[test]
    y_test = y[test]

    n_samples_train, n_features_train = X_train.shape
    n_samples_test, n_features_test = X_test.shape

    if sample_weight is None:
        sw_train, sw_test = None, None
    else:
        sw_train = sample_weight[train]
        sw_test = sample_weight[test]

        sw_train *= n_samples_train / np.sum(sw_train)

    if not sparse.issparse(X):
        for array, array_input in (
            (X_train, X),
            (y_train, y),
            (X_test, X),
            (y_test, y),
        ):
            if array.base is not array_input and not array.flags["WRITEABLE"]:
                array.setflags(write=True)

    if alphas is None:
        alphas = _alpha_grid(X, y, Xy=Xy, l1_ratio=l1_ratio, eps=eps, n_alphas=n_alphas)
    elif len(alphas) > 1:
        alphas = np.sort(alphas)[::-1]

    n_alphas = len(alphas)

    coefs = np.empty((n_features_train, n_alphas), dtype=X.dtype)
    train_eta = np.empty((n_samples_train, n_alphas), dtype=X.dtype)
    test_eta = np.empty((n_samples_test, n_alphas), dtype=X.dtype)

    if sample_weight is None:
        sample_weight = np.ones(X.shape[0])

    model.__setattr__("warm_start", True)
    model.__setattr__("l1_ratio", l1_ratio)

    for i, alpha in enumerate(alphas):
        model.__setattr__("alpha", alpha)
        model.fit(X, y)

        coefs[..., i] = model.coef_
        train_eta[..., i] = model.predict(X_train)
        test_eta[..., i] = model.predict(X_test)

    return train_eta, test_eta, y_train, y_test


class CrossValidation(LinearModelCV):
    """Cross validation class with custom scoring functions."""

    @abstractmethod
    def __init__(
        self,
        optimiser: str,
        cv_score_method: str = "linear_predictor",
        eps: float = 1e-3,
        n_alphas: int = 100,
        alphas: ArrayLike = None,
        l1_ratios: Union[float, ArrayLike] = None,
        max_iter: int = 1000,
        tol: float = 1e-4,
        copy_X: bool = True,
        cv: Union[
            int, object
        ] = None,  # INFO: if task is classification, then StratifiedKFold is used.
        n_jobs: int = None,
        random_state: int = None,
    ) -> None:
        """Constructor.

        Args:
            optimiser (str): Optimiser to use for model fitting. See OPTIMISERFACTORY for
                options.
            cv_score_method (str): CV scoring method to use for model selection. One of
                ["linear_predictor","regular","vvh"]. Defaults to "linear_predictor".
            eps (float, optional): Length of the path. ``eps=1e-3`` means that
                ``alpha_min / alpha_max = 1e-3``. Defaults to 1e-3.
            n_alphas (int, optional): Number of alphas along the regularization path.
                Defaults to 100.
            alphas (ArrayLike, optional): Array of float that is used for cross-validation. If not
                provided, computed using 'path'. Defaults to None.
            l1_ratios (Union[float,ArrayLike], optional): Scaling between
                l1 and l2 penalties. For ``l1_ratio = 0`` the penalty is an
                L2 penalty. For ``l1_ratio = 1`` it is an L1 penalty. For ``0
                < l1_ratio < 1``, the penalty is a combination of L1 and L2. Defaults to None.
            max_iter (int, optional): The maximum number of iterations of the estimator.
                Defaults to 1000.
            tol (float, optional): The tolerance for the optimization. Defaults to 1e-4.
            copy_X (bool, optional): Creates a copy of X if True. Defaults to True.
            cv (Union[int,object], optional): Cross validation splitting strategy.
                Defaults to None, which uses the default 5-fold cv. Can also pass cv-generator.
            n_jobs (int, optional): Number of CPUs to use during the cross validation. Defaults to None.
            random_state (int, optional): The seed of the pseudo random number generator that selects a random
                feature to update. Defaults to None.
        """

        super().__init__(
            eps=eps,
            n_alphas=n_alphas,
            alphas=alphas,
            fit_intercept=False,
            max_iter=max_iter,
            tol=tol,
            copy_X=copy_X,
            cv=cv,
            n_jobs=n_jobs,
            random_state=random_state,
        )

        self.eps = eps
        self.optimiser = optimiser
        self.n_alphas = n_alphas
        self.alphas = alphas
        self.l1_ratios = l1_ratios
        if isinstance(self.l1_ratios, float):
            self.l1_ratios = list(self.l1_ratios)
        self.fit_intercept = False
        self.cv_score_method = cv_score_method
        self.max_iter = max_iter
        self.tol = tol
        self.copy_X = copy_X

        cv = 5 if cv is None else cv
        if isinstance(cv, numbers.Integral):
            self.cv = StratifiedKFold(cv)
        elif isinstance(cv, Iterable):
            self.cv = _CVIterableWrapper(cv)
        elif hasattr(cv, "split"):
            self.cv = cv
        else:
            raise ValueError(
                "Expected cv to be an integer, sklearn model selection object or an iterable"
            )

        self.n_jobs = n_jobs

        self.random_state = random_state

    def fit(
        self, X: ArrayLike, y: ArrayLike, sample_weight: Union[float, ArrayLike] = None
    ) -> object:
        """Fit linear model.
        Fit is on grid of alphas and best alpha estimated by cross-validation.

        Args:
            X (ArrayLike): Training data of shape (n_samples, n_features).
            y (ArrayLike): Target values of shape (n_samples,) or (n_samples, n_targets).
            sample_weight (Union[float,ArrayLike]): Sample weights used for fitting and evaluation of the weighted
                mean squared error of each cv-fold. Has shape (n_samples,) and defaults
                to None.

        Returns:
            self(object): Returns an instance of fitted model.
        """
        time: np.array
        event: np.array
        time, event = inverse_transform_survival(y=y)
        sorted_indices: np.array = np.argsort(a=time, kind="stable")
        time_sorted: np.array = time[sorted_indices]
        event_sorted: np.array = event[sorted_indices]
        X_sorted: np.array = X[sorted_indices, :]
        y_sorted: np.array = y[sorted_indices]
        self._validate_params()

<<<<<<< HEAD
        check_consistent_length(X_sorted, y_sorted)
=======
        check_consistent_length(X, y)
        Xy = None
>>>>>>> 8d57d1d9

        if isinstance(sample_weight, numbers.Number):
            sample_weight = None
        if sample_weight is not None:
            sample_weight = _check_sample_weight(sample_weight, X_sorted, dtype=X.dtype)

        # X, y = _set_order(X, y, order="F")

        model = self._get_estimator()

        path_params = self.get_params()

        path_params.pop("fit_intercept", None)

        if "l1_ratios" in path_params:
            l1_ratios = np.atleast_1d(path_params["l1_ratios"])

            path_params["l1_ratios"] = l1_ratios
        else:
            l1_ratios = [
                1.0,
            ]

        path_params.pop("cv", None)
        path_params.pop("n_jobs", None)

        alphas = self.alphas
        n_l1_ratios = len(l1_ratios)

        check_scalar_alpha = partial(
            check_scalar,
            target_type=Real,
            min_val=0.0,
            include_boundaries="left",
        )

        gradient, hessian = model.gradient(
            linear_predictor=np.zeros(X_sorted.shape[0]),
            time=time_sorted,
            event=event_sorted,
        )
        if alphas is None:
            alphas = [
                _alpha_grid(
<<<<<<< HEAD
                    X_sorted,
                    y_sorted,
                    Xy=None,
=======
                    X,
                    y,
                    Xy,
>>>>>>> 8d57d1d9
                    eps=self.eps,
                    n_alphas=self.n_alphas,
                    gradient=gradient,
                    hessian=hessian,
                    l1_ratio=l1_ratio,
                )
                for l1_ratio in l1_ratios
            ]
        else:

            for index, alpha in enumerate(alphas):
                check_scalar_alpha(alpha, f"alphas[{index}]")

            alphas = np.tile(np.sort(alphas)[::-1], (n_l1_ratios, 1))

        n_alphas = len(alphas[0])
        path_params.update({"n_alphas": n_alphas})

<<<<<<< HEAD
        cv = check_cv(self.cv)

        folds = list(cv.split(X_sorted, y_sorted))
        best_pl_score = 0.0

        jobs = (
            delayed(_path_xcoefs)(
                X_sorted,
                y_sorted,
=======
        folds = list(self.cv.split(X, y))
        best_pl_score = 0.0

        jobs = (
            delayed(alpha_path_eta)(
                X,
                y,
                Xy,
>>>>>>> 8d57d1d9
                model,
                sample_weight,
                train,
                test,
                alphas=this_alphas,
                l1_ratio=this_l1_ratio,
                eps=self.eps,
            )
            for this_l1_ratio, this_alphas in zip(l1_ratios, alphas)
            for train, test in folds
        )

        eta_path = Parallel(
            n_jobs=self.n_jobs,
            verbose=self.verbose,
            prefer="threads",
        )(jobs)

<<<<<<< HEAD
        train_xb, test_xb, train_y, test_y = zip(*xcoefs_path)
        n_folds = int(len(train_xb) / len(l1_ratios))
=======
        train_eta_folds, test_eta_folds, train_y_folds, test_y_folds = zip(*eta_path)
        n_folds = int(len(train_eta_folds) / len(l1_ratios))

>>>>>>> 8d57d1d9
        mean_cv_score_l1 = []
        mean_cv_score = []
        self.coef_ = np.zeros(X.shape[1])

        for i in range(len(l1_ratios)):

            train_eta = train_eta_folds[n_folds * i : n_folds * (i + 1)]
            test_eta = test_eta_folds[n_folds * i : n_folds * (i + 1)]
            train_y = train_y_folds[n_folds * i : n_folds * (i + 1)]
            test_y = test_y_folds[n_folds * i : n_folds * (i + 1)]

            if self.cv_score_method == "linear_predictor":
                train_eta_method = np.concatenate(train_eta)
                test_eta_method = np.concatenate(test_eta)
                train_y_method = np.concatenate(train_y)
                test_y_method = np.concatenate(test_y)
                train_time, train_event = inverse_transform_survival(train_y_method)
                test_time, test_event = inverse_transform_survival(test_y_method)

                for j in range(len(alphas[i])):

                    # pass model.loss to do model.loss
                    likelihood = CVSCORERFACTORY[self.cv_score_method](
                        test_eta_method[:, j], test_time, test_event, model.loss
                    )
                    mean_cv_score_l1.append(likelihood)

                mean_cv_score.append(mean_cv_score_l1)

            else:
                test_fold_likelihoods = []
                for k in range(n_folds):
                    train_eta_method = train_eta[k]
                    test_eta_method = test_eta[k]
                    train_y_method = train_y[k]
                    test_y_method = test_y[k]

                    train_time, train_event = inverse_transform_survival(train_y_method)
                    test_time, test_event = inverse_transform_survival(test_y_method)
                    for j in range(len(alphas[i])):
                        fold_likelihood = CVSCORERFACTORY[self.cv_score_method](
                            test_eta_method[:, j],
                            test_time,
                            test_event,
                            train_eta_method[:, j],
                            train_time,
                            train_event,
                            model.loss,
                        )
                        test_fold_likelihoods.append(fold_likelihood)
                    mean_cv_score_l1.append(np.mean(test_fold_likelihoods))
                mean_cv_score.append(mean_cv_score_l1)

        self.pl_path_ = mean_cv_score
        for l1_ratio, l1_alphas, pl_alphas in zip(l1_ratios, alphas, mean_cv_score):
            i_best_alpha = np.argmax(mean_cv_score)
            this_best_pl = pl_alphas[i_best_alpha]
            if this_best_pl < best_pl_score:
                best_alpha = l1_alphas[i_best_alpha]
                best_l1_ratio = l1_ratio
                best_pl_score = this_best_pl

        self.l1_ratio_ = best_l1_ratio
        self.alpha_ = best_alpha
        if self.alphas is None:
            self.alphas_ = np.asarray(alphas)
            if n_l1_ratios == 1:
                self.alphas_ = self.alphas_[0]

        else:
            self.alphas_ = np.asarray(alphas[0])

        # Refit the model with the parameters selected
        common_params = {
            name: value
            for name, value in self.get_params().items()
            if name in model.get_params()
        }
        model.set_params(**common_params)
        model.alpha = best_alpha
        model.l1_ratio = best_l1_ratio

        if sample_weight is None:
            model.fit(X, y)
        else:
            model.fit(X, y, sample_weight=sample_weight)

        if not hasattr(self, "l1_ratio"):
            del self.l1_ratio_

        self.coef_ = model.coef_
        self.intercept_ = model.intercept_

        return self<|MERGE_RESOLUTION|>--- conflicted
+++ resolved
@@ -6,17 +6,14 @@
 from collections.abc import Iterable
 
 import numpy as np
-<<<<<<< HEAD
 import pandas as pd
 from survhive._utils_.hyperparams import (
     CVSCORERFACTORY,
     # ESTIMATORFACTORY,
     # OPTIMISERFACTORY,
 )
+from numpy.typing import ArrayLike
 from numpy import ndarray
-=======
-from numpy.typing import ArrayLike
->>>>>>> 8d57d1d9
 from scipy import sparse
 from sklearn.linear_model._base import _preprocess_data
 from sklearn.linear_model._coordinate_descent import LinearModelCV, _check_sample_weight
@@ -29,7 +26,6 @@
 
 from survhive._utils_.hyperparams import CVSCORERFACTORY
 from survhive._utils_.scorer import *
-<<<<<<< HEAD
 from survhive.optimiser import Optimiser
 from ..constants import EPS
 from sklearn.linear_model._coordinate_descent import _set_order
@@ -37,8 +33,6 @@
 from sklearn.linear_model import ElasticNet as ScikitElasticNet
 from celer import ElasticNet
 from glum import GeneralizedLinearRegressor
-=======
->>>>>>> 8d57d1d9
 
 
 def _alpha_grid(
@@ -95,7 +89,6 @@
     return alphas
 
 
-<<<<<<< HEAD
 def regularisation_path(
     X: ArrayLike,
     y: ArrayLike,
@@ -578,9 +571,6 @@
 
 
 def _path_xcoefs(
-=======
-def alpha_path_eta(
->>>>>>> 8d57d1d9
     X: ArrayLike,
     y: ArrayLike,
     Xy: ArrayLike,
@@ -785,12 +775,8 @@
         y_sorted: np.array = y[sorted_indices]
         self._validate_params()
 
-<<<<<<< HEAD
-        check_consistent_length(X_sorted, y_sorted)
-=======
         check_consistent_length(X, y)
         Xy = None
->>>>>>> 8d57d1d9
 
         if isinstance(sample_weight, numbers.Number):
             sample_weight = None
@@ -835,15 +821,9 @@
         if alphas is None:
             alphas = [
                 _alpha_grid(
-<<<<<<< HEAD
                     X_sorted,
                     y_sorted,
                     Xy=None,
-=======
-                    X,
-                    y,
-                    Xy,
->>>>>>> 8d57d1d9
                     eps=self.eps,
                     n_alphas=self.n_alphas,
                     gradient=gradient,
@@ -862,17 +842,6 @@
         n_alphas = len(alphas[0])
         path_params.update({"n_alphas": n_alphas})
 
-<<<<<<< HEAD
-        cv = check_cv(self.cv)
-
-        folds = list(cv.split(X_sorted, y_sorted))
-        best_pl_score = 0.0
-
-        jobs = (
-            delayed(_path_xcoefs)(
-                X_sorted,
-                y_sorted,
-=======
         folds = list(self.cv.split(X, y))
         best_pl_score = 0.0
 
@@ -881,7 +850,6 @@
                 X,
                 y,
                 Xy,
->>>>>>> 8d57d1d9
                 model,
                 sample_weight,
                 train,
@@ -900,14 +868,8 @@
             prefer="threads",
         )(jobs)
 
-<<<<<<< HEAD
         train_xb, test_xb, train_y, test_y = zip(*xcoefs_path)
         n_folds = int(len(train_xb) / len(l1_ratios))
-=======
-        train_eta_folds, test_eta_folds, train_y_folds, test_y_folds = zip(*eta_path)
-        n_folds = int(len(train_eta_folds) / len(l1_ratios))
-
->>>>>>> 8d57d1d9
         mean_cv_score_l1 = []
         mean_cv_score = []
         self.coef_ = np.zeros(X.shape[1])

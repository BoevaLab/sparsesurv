import numbers
from abc import abstractmethod
from collections.abc import Iterable
from functools import partial
from numbers import Real
from typing import List, Tuple, Union

import numpy as np
import pandas as pd
<<<<<<< HEAD

# from celer import ElasticNet
# from glum import GeneralizedLinearRegressor
# from numpy import ndarray
=======
from celer import ElasticNet
from glum import GeneralizedLinearRegressor
from numpy import ndarray
>>>>>>> 28dc173c
from numpy.typing import ArrayLike
from scipy import sparse
from sklearn.linear_model import ElasticNet as ScikitElasticNet
from sklearn.linear_model._base import _preprocess_data
from sklearn.linear_model._coordinate_descent import (
    LinearModelCV,
    _check_sample_weight,
<<<<<<< HEAD
    # _set_order,
=======
    _set_order,
>>>>>>> 28dc173c
)
from sklearn.model_selection import StratifiedKFold
from sklearn.model_selection._split import _CVIterableWrapper
from sklearn.utils.extmath import safe_sparse_dot
from sklearn.utils.parallel import Parallel, delayed
from sklearn.utils.validation import check_consistent_length, check_scalar
from typeguard import typechecked

from survhive._utils_.hyperparams import (  # ESTIMATORFACTORY,; OPTIMISERFACTORY,
    CVSCORERFACTORY,
)
from survhive._utils_.scorer import *
<<<<<<< HEAD

# from survhive.optimiser import Optimiser
=======
from survhive.optimiser import Optimiser
>>>>>>> 28dc173c

from ..constants import EPS
from ..optimiser import backtracking_line_search
from ..screening import StrongScreener


def _alpha_grid(
    X: ArrayLike,
    y: ArrayLike,
    gradient,
    hessian,
    Xy: ArrayLike = None,
    eps: float = 0.1,
    n_alphas: int = 100,
) -> np.array:
    """Compute the grid of alpha values for model parameter search
    Parameters

    Args:
        X (ArrayLike): Array-like object of training data of shape (n_samples, n_features).
        y (ArrayLike): Array-like object of target values of shape (n_samples,) or (n_samples, n_outputs).
        gradient ():
        hessian ():
        Xy (ArrayLike, optional): Dot product of X and y arrays having shape (n_features,)
        or (n_features, n_outputs). Defaults to None.
        eps (float, optional): Length of the path. ``eps=1e-3`` means that
        ``alpha_min / alpha_max = 1e-3``. Defaults to 1e-1.
        n_alphas (int, optional): Number of alphas along the regularization path. Defaults to 100.

    Returns:
        np.array: Regularisation parameters to try for the model.
    """
    n_samples = len(y)
    if Xy is None:
        X_sparse = sparse.isspmatrix(X)
        if not X_sparse:
            X, y, _, _, _ = _preprocess_data(X, y, fit_intercept=False, copy=False)
        Xy = safe_sparse_dot(X.T, y, dense_output=True)

    if Xy.ndim == 1:
        Xy = Xy[:, np.newaxis]
    hessian_mask: np.array = (hessian > 0).astype(bool)
    alpha_max = (
        np.max(np.abs(np.matmul(gradient.T[hessian_mask], X[hessian_mask, :])))
        / (np.sum(hessian[hessian_mask]))
        / l1_ratio
    )
    if alpha_max <= np.finfo(float).resolution:
        alphas = np.empty(n_alphas)
        alphas.fill(np.finfo(float).resolution)
        return alphas
<<<<<<< HEAD

=======
>>>>>>> 28dc173c
    alphas = np.round(
        np.logspace(
            np.log10((alpha_max + EPS) * eps),
            np.log10(alpha_max + EPS),
            num=n_alphas,
        )[::-1],
        decimals=10,
    )
    return alphas


def regularisation_path(
    X: ArrayLike,
    y: ArrayLike,
    X_test: ArrayLike,
    model: object,
    *,
    l1_ratio: float = 1.0,
    eps: float = 0.05,
    n_alphas: int = 100,
    alphas: np.ndarray = None,
    n_irls_iter: int = 10,
    tol: float = 0.0001,
    line_search: bool = False,
) -> Tuple:
    """Compute estimator path with coordinate descent.

    Args:
        X (ArrayLike): Training data of shape (n_samples, n_features).
        y (ArrayLike): Target values of shape (n_samples,) or (n_samples, n_targets).
        X_test (ArrayLike): Test data of shape (n_samples, n_features).
        model (object): The model object pre-initialised to fit the data for each alpha
            and learn the coefficients.
        l1_ratio (Union[float, ArrayLike], optional): Scaling between l1 and l2 penalties.
            ``l1_ratio=1`` corresponds to the Lasso. Defaults to 0.5.
        eps (float, optional) : Length of the path. Defaults to 1e-3.
        n_alphas (int, optional): Number of alphas along the regularization path.
            Defaults to 100.
        alphas (np.ndarray, optional): List of alphas where to compute the models.
            Defaults to None. If None alphas are set automatically.


    Returns:
        Tuple: Tuple of the dot products of train and test samples with the coefficients
            learned during training.
    """

    n_samples, n_features = X.shape
    test_samples, _ = X_test.shape
    time, event = inverse_transform_survival(y)
    eta_previous = np.zeros(X.shape[0])
    beta_previous = np.zeros(X.shape[1])

    gradient, hessian = model.gradient(
        linear_predictor=eta_previous,
        time=time,
        event=event,
    )
<<<<<<< HEAD
    hessian_mask = (hessian > 0).astype(bool)
=======
    if alphas is None:
        alphas = _alpha_grid(
            X,
            y,
            Xy=None,
            l1_ratio=l1_ratio,
            eps=eps,
            n_alphas=n_alphas,
            gradient=gradient,
            hessian=hessian,
        )
    elif len(alphas) > 1:
        alphas = np.sort(alphas)[::-1]
    n_alphas = len(alphas)
    beta_previous = np.zeros(X.shape[1])
    strong_screener = StrongScreener(p=X.shape[1], l1_ratio=l1_ratio)
    optimiser = ScikitElasticNet(
        l1_ratio=l1_ratio,
        fit_intercept=False,
        warm_start=True,
    )
    if hasattr(model, "tie_correction"):
        hessian_mask = (hessian > 0).astype(bool)
    else:
        hessian_mask = np.logical_not(np.isnan(hessian))
>>>>>>> 28dc173c
    X_backup = X.copy()
    X = X[hessian_mask, :]
    time = time[hessian_mask]
    event = event[hessian_mask]

    strong_screener = StrongScreener(p=X.shape[1])
    optimiser = ScikitElasticNet(
        l1_ratio=l1_ratio, fit_intercept=False, warm_start=True
    )

    coefs = np.zeros((n_features, n_alphas), dtype=X.dtype)
    train_eta = np.empty((hessian_mask.shape[0], n_alphas), dtype=X.dtype)
    test_eta = np.empty((test_samples, n_alphas), dtype=X.dtype)
    for i, alpha in enumerate(alphas):
        optimiser.__setattr__("alpha", alpha)
        for q in range(n_irls_iter):
            gradient: np.array
            hessian: np.array
            gradient, hessian = model.gradient(
                linear_predictor=eta_previous,
                time=time,
                event=event,
            )
            inverse_hessian = 1 / hessian
            weights = hessian
<<<<<<< HEAD

            weights_scaled = weights * (np.sum(hessian_mask) / np.sum(weights))

=======
            weights_scaled = weights * (np.sum(hessian_mask) / np.sum(weights))
>>>>>>> 28dc173c
            y_irls = eta_previous - inverse_hessian * gradient
            if i > 0 and q < 1:
                strong_screener.compute_strong_set(
                    X=X,
                    y=y_irls,
                    eta_previous=eta_previous,
                    alpha=alpha,
                    alpha_previous=alpha_previous,
                    correction_factor=weights_scaled,
                    active=strong_screener.working_set,
                )
            if i == 0:
                optimiser.fit(
                    X=X,
                    y=y_irls,
                    sample_weight=weights,
                )
                beta_new = optimiser.coef_
                active_variables = np.where(beta_new != 0)[0]
                X_working_set = X
                eta_new = np.matmul(X_working_set, beta_new)
                strong_screener.expand_working_set(active_variables)
            elif i == 1 and q == 0:
                if strong_screener.strong_set.shape[0] == 0:
                    eta_new = eta_previous
                    beta_new = beta_previous
                    alpha_previous = alpha
                    break

                else:
                    warm_start_coef = np.zeros(strong_screener.strong_set.shape[0])
                    optimiser.coef_ = warm_start_coef
                    X_working_set = X[:, strong_screener.strong_set]
                    optimiser.fit(
                        X=X_working_set,
                        y=y_irls,
                        sample_weight=weights,
                    )
                    eta_new: np.array = np.matmul(X_working_set, optimiser.coef_)
                    beta_new = np.zeros(X.shape[1])
                    beta_new[strong_screener.strong_set] = optimiser.coef_
                    eta_new = np.matmul(
                        X_working_set,
                        beta_new[strong_screener.strong_set],
                    )
                    strong_screener.expand_working_set(np.where(beta_new != 0.0))
            else:
                if strong_screener.working_set.shape[0] == 0:
                    if strong_screener.strong_set.shape[0] == 0:
                        eta_new = eta_previous
                        beta_new = beta_previous
                        alpha_previous = alpha
                        break
                    X_working_set = X[:, strong_screener.strong_set]
                    warm_start_coef = beta_previous[strong_screener.strong_set]
                else:
                    X_working_set = X[:, strong_screener.working_set]
                    warm_start_coef = beta_previous[strong_screener.working_set]
                optimiser.coef_ = warm_start_coef
                optimiser.fit(
                    X=X_working_set,
                    y=y_irls,
                    sample_weight=weights,
                )
                eta_new: np.array = np.matmul(X_working_set, optimiser.coef_)
                if q < 1:
                    while True:
                        strong_screener.check_kkt_strong(
                            X=X,
                            y=y_irls,
                            eta=eta_new,
                            alpha=alpha,
                            correction_factor=weights_scaled,
                        )
                        if strong_screener.strong_kkt_violated.shape[0] > 0:
                            warm_start_coef = np.zeros(X.shape[1])
                            if strong_screener.working_set.shape[0] > 0:
                                warm_start_coef[
                                    strong_screener.working_set
                                ] = optimiser.coef_
                            elif strong_screener.strong_set.shape[0] > 0:
                                warm_start_coef[
                                    strong_screener.strong_set
                                ] = optimiser.coef_
                            strong_screener.expand_working_set_with_kkt_violations()
                            warm_start_coef = warm_start_coef[
                                strong_screener.working_set
                            ]
                            optimiser.coef_ = warm_start_coef
                            X_working_set = X[:, strong_screener.working_set]
                            optimiser.fit(
                                X=X_working_set,
                                y=y_irls,
                                sample_weight=weights,
                            )
                            continue
                        break
                beta_new = np.zeros(X.shape[1])
                if strong_screener.working_set.shape[0] == 0:
                    beta_new[strong_screener.strong_set] = optimiser.coef_
                    strong_screener.expand_working_set(np.where(beta_new != 0.0))
                    eta_new = np.matmul(
                        X_working_set,
                        beta_new[strong_screener.strong_set],
                    )
                else:
                    beta_new[strong_screener.working_set] = optimiser.coef_
                    eta_new = np.matmul(
                        X_working_set,
                        beta_new[strong_screener.working_set],
                    )

            if line_search:
                previous_loss = model.loss(
                    linear_predictor=eta_previous, time=time, event=event
                )
                current_loss = model.loss(
                    linear_predictor=eta_new, time=time, event=event
                )
                learning_rate = backtracking_line_search(
                    loss=model.loss,
                    time=time,
                    event=event,
                    current_prediction=eta_new,
                    previous_prediction=eta_previous,
                    previous_loss=previous_loss,
                    reduction_factor=0.5,
                    max_learning_rate=1.0,
                    gradient_direction=np.matmul(X.T, gradient),
                    search_direction=(beta_new - beta_previous),
                )
            else:
                learning_rate = 1.0
            beta_new: np.array = (1 - learning_rate) * beta_previous + (
                learning_rate
            ) * beta_new
            if (
                np.max(np.abs(beta_new - beta_previous))
                < tol * np.max(np.abs(beta_new))
                or np.max(np.abs(beta_new)) == 0.0
                or (q == (n_irls_iter - 1))
            ):
                if np.max(np.abs(beta_new)) > 0.0 and i > 0:
                    while True:
                        strong_screener.check_kkt_all(
                            X=X,
                            y=y_irls,
                            eta=eta_new,
                            alpha=alpha,
                            correction_factor=weights_scaled,
                        )
                        if strong_screener.any_kkt_violated.shape[0] > 0:
                            warm_start_coef = np.zeros(X.shape[1])
                            if i != 0:
                                warm_start_coef[
                                    strong_screener.working_set
                                ] = optimiser.coef_
                            else:
                                warm_start_coef = optimiser.coef_

                            strong_screener.expand_working_set_with_overall_violations()
                            warm_start_coef = warm_start_coef[
                                strong_screener.working_set
                            ]
                            optimiser.coef_ = warm_start_coef
                            X_working_set = X[:, strong_screener.working_set]
                            optimiser.fit(
                                X=X_working_set,
                                y=y_irls,
                                sample_weight=weights,
                            )
                            continue
                        beta_new = np.zeros(X.shape[1])
                        if (
                            optimiser.coef_.shape[0]
                            == strong_screener.working_set.shape[0]
                        ):
                            beta_new[strong_screener.working_set] = optimiser.coef_
                        elif strong_screener.strong_set.shape[0] > 0:
                            beta_new[strong_screener.strong_set] = optimiser.coef_
                        eta_new = np.matmul(
                            X_working_set,
                            optimiser.coef_,
                        )
                        break
                eta_previous = eta_new
                beta_previous = beta_new
                active_variables = np.where(beta_new != 0)[0]
                alpha_previous = alpha
                break
            else:
                eta_previous = eta_new
                beta_previous = beta_new
                active_variables = np.where(beta_new != 0)[0]
                alpha_previous = alpha

        coefs[..., i] = beta_previous
        train_eta[..., i] = np.matmul(
            X_backup[:, active_variables], beta_previous[active_variables]
        )
        test_eta[..., i] = np.matmul(
            X_test[:, active_variables], beta_previous[active_variables]
        )
    return coefs, train_eta, test_eta


def alpha_path_eta(
    X: ArrayLike,
    y: ArrayLike,
    Xy: ArrayLike,
    model: object,
    sample_weight: ArrayLike,
    train: List,
    test: List,
    alphas: ArrayLike = None,
    l1_ratio: float = 1.0,
    eps: float = 1e-3,
) -> Tuple:
    """Returns the dot product of samples and coefs for the models computed by 'path'.

    Args:
        X (ArrayLike): Training data of shape (n_samples, n_features).
        y (ArrayLike): Target values of shape (n_samples,) or (n_samples, n_targets).
        model (object): The model object pre-initialised to fit the data for each alpha
            and learn the coefficients.
        sample_weight (ArrayLike): Sample weights of shape (n_samples,). Pass None if
            there are no weights.
        train (List): The indices of the train set.
        test (List): The indices of the test set.
        alphas (ArrayLike, optional): Array of float that is used for cross-validation. If not
        provided, computed using 'path'. Defaults to None.
        l1_ratio (Union[float,List], optional): Scaling between
        l1 and l2 penalties. For ``l1_ratio = 0`` the penalty is an
        L2 penalty. For ``l1_ratio = 1`` it is an L1 penalty. For ``0
        < l1_ratio < 1``, the penalty is a combination of L1 and L2. Defaults to 1.

    Returns:
        Tuple: Tuple of the dot products of train and test samples with the coefficients
            learned during training, and the associated target values for train and test.
    """
    X_train = X[train]
    y_train = y[train]
    X_test = X[test]
    y_test = y[test]

    train_order = np.argsort(np.abs(y_train), kind="stable")
    X_train = X_train[train_order, :]
    y_train = y_train[train_order]

    n_samples_train, n_features_train = X_train.shape
    n_samples_test, n_features_test = X_test.shape

    if sample_weight is None:
        sw_train, sw_test = None, None
    else:
        sw_train = sample_weight[train]
        sw_test = sample_weight[test]

        sw_train *= n_samples_train / np.sum(sw_train)

    if not sparse.issparse(X):
        for array, array_input in (
            (X_train, X),
            (y_train, y),
            (X_test, X),
            (y_test, y),
        ):
            if array.base is not array_input and not array.flags["WRITEABLE"]:
                array.setflags(write=True)
<<<<<<< HEAD
=======
    if alphas is None:
        alphas = _alpha_grid(
            X_train,
            y_train,
            Xy=None,
            l1_ratio=l1_ratio,
            eps=eps,
            n_alphas=n_alphas,
        )
    elif len(alphas) > 1:
        alphas = np.sort(alphas)[::-1]
>>>>>>> 28dc173c

    n_alphas = len(alphas)

    coefs = np.empty((n_features_train, n_alphas), dtype=X.dtype)
    train_eta = np.empty((n_samples_train, n_alphas), dtype=X.dtype)
    test_eta = np.empty((n_samples_test, n_alphas), dtype=X.dtype)

    if sample_weight is None:
        sample_weight = np.ones(X.shape[0])

    model.__setattr__("warm_start", True)
    model.__setattr__("l1_ratio", l1_ratio)
    coefs, train_eta, test_eta = regularisation_path(
        X=X_train,
        y=y_train,
        X_test=X_test,
        model=model,
        l1_ratio=l1_ratio,
        eps=eps,
        alphas=alphas,
    )
    return train_eta, test_eta, y_train, y_test


class CrossValidation(LinearModelCV):
    """Cross validation class with custom scoring functions."""

    @abstractmethod
    def __init__(
        self,
        optimiser: str,
        cv_score_method: str = "linear_predictor",
        eps: float = 0.05,
        n_alphas: int = 100,
        alphas: ArrayLike = None,
        l1_ratios: Union[float, ArrayLike] = None,
        max_iter: int = 1000,
        tol: float = 1e-4,
        copy_X: bool = True,
        cv: Union[
            int, object
        ] = None,  # INFO: if task is classification, then StratifiedKFold is used.
        n_jobs: int = None,
        random_state: int = None,
    ) -> None:
        """Constructor.

        Args:
            optimiser (str): Optimiser to use for model fitting. See OPTIMISERFACTORY for
                options.
            cv_score_method (str): CV scoring method to use for model selection. One of
                ["linear_predictor","regular","vvh"]. Defaults to "linear_predictor".
            eps (float, optional): Length of the path. ``eps=1e-3`` means that
                ``alpha_min / alpha_max = 1e-3``. Defaults to 1e-3.
            n_alphas (int, optional): Number of alphas along the regularization path.
                Defaults to 100.
            alphas (ArrayLike, optional): Array of float that is used for cross-validation. If not
                provided, computed using 'path'. Defaults to None.
            l1_ratios (Union[float,ArrayLike], optional): Scaling between
                l1 and l2 penalties. For ``l1_ratio = 0`` the penalty is an
                L2 penalty. For ``l1_ratio = 1`` it is an L1 penalty. For ``0
                < l1_ratio < 1``, the penalty is a combination of L1 and L2. Defaults to None.
            max_iter (int, optional): The maximum number of iterations of the estimator.
                Defaults to 1000.
            tol (float, optional): The tolerance for the optimization. Defaults to 1e-4.
            copy_X (bool, optional): Creates a copy of X if True. Defaults to True.
            cv (Union[int,object], optional): Cross validation splitting strategy.
                Defaults to None, which uses the default 5-fold cv. Can also pass cv-generator.
            n_jobs (int, optional): Number of CPUs to use during the cross validation. Defaults to None.
            random_state (int, optional): The seed of the pseudo random number generator that selects a random
                feature to update. Defaults to None.
        """

        super().__init__(
            eps=eps,
            n_alphas=n_alphas,
            alphas=alphas,
            fit_intercept=False,
            max_iter=max_iter,
            tol=tol,
            copy_X=copy_X,
            cv=cv,
            n_jobs=n_jobs,
            random_state=random_state,
        )

        self.eps = eps
        self.optimiser = optimiser
        self.n_alphas = n_alphas
        self.alphas = alphas
        self.l1_ratios = l1_ratios
        if isinstance(self.l1_ratios, float):
            self.l1_ratios = list(self.l1_ratios)
        self.fit_intercept = False
        self.cv_score_method = cv_score_method
        self.max_iter = max_iter
        self.tol = tol
        self.copy_X = copy_X

        cv = 5 if cv is None else cv
        if isinstance(cv, numbers.Integral):
            self.cv = StratifiedKFold(cv, shuffle=True, random_state=42)
        elif isinstance(cv, Iterable):
            self.cv = _CVIterableWrapper(cv)
        elif hasattr(cv, "split"):
            self.cv = cv
        else:
            raise ValueError(
                "Expected cv to be an integer, sklearn model selection object or an iterable"
            )

        self.n_jobs = n_jobs

        self.random_state = random_state

    def fit(
        self,
        X: ArrayLike,
        y: ArrayLike,
        sample_weight: Union[float, ArrayLike] = None,
    ) -> object:
        """Fit linear model.
        Fit is on grid of alphas and best alpha estimated by cross-validation.

        Args:
            X (ArrayLike): Training data of shape (n_samples, n_features).
            y (ArrayLike): Target values of shape (n_samples,) or (n_samples, n_targets).
            sample_weight (Union[float,ArrayLike]): Sample weights used for fitting and evaluation of the weighted
                mean squared error of each cv-fold. Has shape (n_samples,) and defaults
                to None.

        Returns:
            self(object): Returns an instance of fitted model.
        """
        time: np.array
        event: np.array
        time, event = inverse_transform_survival(y=y)
        sorted_indices: np.array = np.argsort(a=time, kind="stable")
        time_sorted: np.array = time[sorted_indices]
        event_sorted: np.array = event[sorted_indices]
        X_sorted: np.array = X[sorted_indices, :]
        y_sorted: np.array = y[sorted_indices]
        self._validate_params()

        check_consistent_length(X, y)
        Xy = None

        if isinstance(sample_weight, numbers.Number):
            sample_weight = None
        if sample_weight is not None:
            sample_weight = _check_sample_weight(sample_weight, X_sorted, dtype=X.dtype)

        model = self._get_estimator()

        path_params = self.get_params()

        path_params.pop("fit_intercept", None)

        if "l1_ratios" in path_params:
            l1_ratios = np.atleast_1d(path_params["l1_ratios"])

            path_params["l1_ratios"] = l1_ratios
        else:
            l1_ratios = [
                1.0,
            ]

        path_params.pop("cv", None)
        path_params.pop("n_jobs", None)

        alphas = self.alphas
        n_l1_ratios = len(l1_ratios)

        check_scalar_alpha = partial(
            check_scalar,
            target_type=Real,
            min_val=0.0,
            include_boundaries="left",
        )

        gradient, hessian = model.gradient(
            linear_predictor=np.zeros(X_sorted.shape[0]),
            time=time_sorted,
            event=event_sorted,
        )
        if alphas is None:
            alphas = [
                _alpha_grid(
                    X_sorted,
                    y_sorted,
                    Xy=None,
                    eps=self.eps,
                    n_alphas=self.n_alphas,
                    gradient=gradient,
                    hessian=hessian,
                    # l1_ratio=l1_ratio,
                )
                for l1_ratio in l1_ratios
            ]
        else:
            for index, alpha in enumerate(alphas):
                check_scalar_alpha(alpha, f"alphas[{index}]")

            alphas = np.tile(np.sort(alphas)[::-1], (n_l1_ratios, 1))

        n_alphas = len(alphas[0])
        path_params.update({"n_alphas": n_alphas})

        folds = list(self.cv.split(X, (y > 0).astype(int)))
        best_pl_score = 0.0
        jobs = (
            delayed(alpha_path_eta)(
                X,
                y,
                Xy,
                model,
                sample_weight,
                train,
                test,
                alphas=this_alphas,
                l1_ratio=this_l1_ratio,
                eps=self.eps,
            )
            for this_l1_ratio, this_alphas in zip(l1_ratios, alphas)
            for train, test in folds
        )
        eta_path = Parallel(
            n_jobs=self.n_jobs,
            verbose=self.verbose,
            prefer="threads",
        )(jobs)

        train_eta_folds, test_eta_folds, train_y_folds, test_y_folds = zip(*eta_path)
        n_folds = int(len(train_eta_folds) / len(l1_ratios))

        mean_cv_score_l1 = []
        mean_cv_score = []

        for i in range(len(l1_ratios)):
            train_eta = train_eta_folds[n_folds * i : n_folds * (i + 1)]
            test_eta = test_eta_folds[n_folds * i : n_folds * (i + 1)]
            train_y = train_y_folds[n_folds * i : n_folds * (i + 1)]
            test_y = test_y_folds[n_folds * i : n_folds * (i + 1)]

            if self.cv_score_method == "linear_predictor":
                train_eta_method = np.concatenate(train_eta)
                test_eta_method = np.concatenate(test_eta)
                train_y_method = np.concatenate(train_y)
                test_y_method = np.concatenate(test_y)
                train_time, train_event = inverse_transform_survival(train_y_method)
                test_time, test_event = inverse_transform_survival(test_y_method)

                for j in range(len(alphas[i])):
                    # pass model.loss to do model.loss
                    likelihood = CVSCORERFACTORY[self.cv_score_method](
                        test_eta_method[:, j],
                        test_time,
                        test_event,
                        model.loss,
                    )
                    mean_cv_score_l1.append(likelihood)

                mean_cv_score.append(mean_cv_score_l1)

            else:
                test_fold_likelihoods = []
                for k in range(n_folds):
                    train_eta_method = train_eta[k]
                    test_eta_method = test_eta[k]
                    train_y_method = train_y[k]
                    test_y_method = test_y[k]

                    train_time, train_event = inverse_transform_survival(train_y_method)
                    test_time, test_event = inverse_transform_survival(test_y_method)
                    for j in range(len(alphas[i])):
                        fold_likelihood = CVSCORERFACTORY[self.cv_score_method](
                            test_eta_method[:, j],
                            test_time,
                            test_event,
                            train_eta_method[:, j],
                            train_time,
                            train_event,
                            model.loss,
                        )
                        test_fold_likelihoods.append(fold_likelihood)
                    mean_cv_score_l1.append(np.mean(test_fold_likelihoods))
                mean_cv_score.append(mean_cv_score_l1)
        self.pl_path_ = mean_cv_score
        for l1_ratio, l1_alphas, pl_alphas in zip(l1_ratios, alphas, mean_cv_score):
            i_best_alpha = np.argmax(mean_cv_score)
            this_best_pl = pl_alphas[i_best_alpha]
            if this_best_pl < best_pl_score:
                best_alpha = l1_alphas[i_best_alpha]
                best_l1_ratio = l1_ratio
                best_pl_score = this_best_pl

        self.l1_ratio_ = best_l1_ratio
        self.alpha_ = best_alpha
        if self.alphas is None:
            self.alphas_ = np.asarray(alphas)
            if n_l1_ratios == 1:
                self.alphas_ = self.alphas_[0]

        else:
            self.alphas_ = np.asarray(alphas[0])

        # Refit the model with the parameters selected
        common_params = {
            name: value
            for name, value in self.get_params().items()
            if name in model.get_params()
        }
        model.set_params(**common_params)
        model.alpha = best_alpha
        model.l1_ratio = best_l1_ratio

        if sample_weight is None:
            model.fit(X, y)
        else:
            model.fit(X, y, sample_weight=sample_weight)

        if not hasattr(self, "l1_ratio"):
            del self.l1_ratio_

        self.coef_ = model.coef_
        self.intercept_ = model.intercept_

        return self<|MERGE_RESOLUTION|>--- conflicted
+++ resolved
@@ -7,16 +7,6 @@
 
 import numpy as np
 import pandas as pd
-<<<<<<< HEAD
-
-# from celer import ElasticNet
-# from glum import GeneralizedLinearRegressor
-# from numpy import ndarray
-=======
-from celer import ElasticNet
-from glum import GeneralizedLinearRegressor
-from numpy import ndarray
->>>>>>> 28dc173c
 from numpy.typing import ArrayLike
 from scipy import sparse
 from sklearn.linear_model import ElasticNet as ScikitElasticNet
@@ -24,11 +14,6 @@
 from sklearn.linear_model._coordinate_descent import (
     LinearModelCV,
     _check_sample_weight,
-<<<<<<< HEAD
-    # _set_order,
-=======
-    _set_order,
->>>>>>> 28dc173c
 )
 from sklearn.model_selection import StratifiedKFold
 from sklearn.model_selection._split import _CVIterableWrapper
@@ -41,12 +26,7 @@
     CVSCORERFACTORY,
 )
 from survhive._utils_.scorer import *
-<<<<<<< HEAD
-
-# from survhive.optimiser import Optimiser
-=======
 from survhive.optimiser import Optimiser
->>>>>>> 28dc173c
 
 from ..constants import EPS
 from ..optimiser import backtracking_line_search
@@ -98,10 +78,6 @@
         alphas = np.empty(n_alphas)
         alphas.fill(np.finfo(float).resolution)
         return alphas
-<<<<<<< HEAD
-
-=======
->>>>>>> 28dc173c
     alphas = np.round(
         np.logspace(
             np.log10((alpha_max + EPS) * eps),
@@ -160,9 +136,7 @@
         time=time,
         event=event,
     )
-<<<<<<< HEAD
     hessian_mask = (hessian > 0).astype(bool)
-=======
     if alphas is None:
         alphas = _alpha_grid(
             X,
@@ -188,7 +162,6 @@
         hessian_mask = (hessian > 0).astype(bool)
     else:
         hessian_mask = np.logical_not(np.isnan(hessian))
->>>>>>> 28dc173c
     X_backup = X.copy()
     X = X[hessian_mask, :]
     time = time[hessian_mask]
@@ -214,13 +187,7 @@
             )
             inverse_hessian = 1 / hessian
             weights = hessian
-<<<<<<< HEAD
-
             weights_scaled = weights * (np.sum(hessian_mask) / np.sum(weights))
-
-=======
-            weights_scaled = weights * (np.sum(hessian_mask) / np.sum(weights))
->>>>>>> 28dc173c
             y_irls = eta_previous - inverse_hessian * gradient
             if i > 0 and q < 1:
                 strong_screener.compute_strong_set(
@@ -490,8 +457,6 @@
         ):
             if array.base is not array_input and not array.flags["WRITEABLE"]:
                 array.setflags(write=True)
-<<<<<<< HEAD
-=======
     if alphas is None:
         alphas = _alpha_grid(
             X_train,
@@ -503,7 +468,6 @@
         )
     elif len(alphas) > 1:
         alphas = np.sort(alphas)[::-1]
->>>>>>> 28dc173c
 
     n_alphas = len(alphas)
 
